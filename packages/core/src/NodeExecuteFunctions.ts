/* eslint-disable @typescript-eslint/no-unsafe-argument */
/* eslint-disable @typescript-eslint/no-explicit-any */
/* eslint-disable @typescript-eslint/no-unused-vars */
/* eslint-disable @typescript-eslint/prefer-nullish-coalescing */
/* eslint-disable @typescript-eslint/naming-convention */
/* eslint-disable @typescript-eslint/no-unsafe-call */
/* eslint-disable @typescript-eslint/no-unsafe-assignment */
/* eslint-disable @typescript-eslint/no-unsafe-return */
/* eslint-disable @typescript-eslint/no-unsafe-member-access */
/* eslint-disable @typescript-eslint/no-shadow */
import type {
	ClientOAuth2Options,
	ClientOAuth2RequestObject,
	ClientOAuth2TokenData,
} from '@n8n/client-oauth2';
import { ClientOAuth2 } from '@n8n/client-oauth2';
import type {
	AxiosError,
	AxiosHeaders,
	AxiosPromise,
	AxiosProxyConfig,
	AxiosRequestConfig,
	AxiosResponse,
	Method,
} from 'axios';
import axios from 'axios';
import crypto, { createHmac } from 'crypto';
import type { Request, Response } from 'express';
import FileType from 'file-type';
import FormData from 'form-data';
import { createReadStream } from 'fs';
import { access as fsAccess, writeFile as fsWriteFile } from 'fs/promises';
import { IncomingMessage, type IncomingHttpHeaders } from 'http';
import { Agent } from 'https';
import get from 'lodash/get';
import pick from 'lodash/pick';
import { extension, lookup } from 'mime-types';
import type {
	BinaryHelperFunctions,
	CloseFunction,
	ConnectionTypes,
	ContextType,
	FieldType,
	FileSystemHelperFunctions,
	FunctionsBase,
	GenericValue,
	IAdditionalCredentialOptions,
	IAllExecuteFunctions,
	IBinaryData,
	IContextObject,
	ICredentialDataDecryptedObject,
	ICredentialTestFunctions,
	ICredentialsExpressionResolveValues,
	IDataObject,
	IExecuteData,
	IExecuteFunctions,
	IExecuteResponsePromiseData,
	IExecuteSingleFunctions,
	IExecuteWorkflowInfo,
	IGetNodeParameterOptions,
	IHookFunctions,
	IHttpRequestOptions,
	ILoadOptionsFunctions,
	IN8nHttpFullResponse,
	IN8nHttpResponse,
	INode,
	INodeCredentialDescription,
	INodeCredentialsDetails,
	INodeExecutionData,
	INodeInputConfiguration,
	INodeOutputConfiguration,
	INodeProperties,
	INodePropertyCollection,
	INodePropertyOptions,
	INodeType,
	IOAuth2Options,
	IPairedItemData,
	IPollFunctions,
	IRunExecutionData,
	ISourceData,
	ITaskData,
	ITaskDataConnections,
	ITriggerFunctions,
	IWebhookData,
	IWebhookDescription,
	IWebhookFunctions,
	IWorkflowDataProxyAdditionalKeys,
	IWorkflowDataProxyData,
	IWorkflowExecuteAdditionalData,
	NodeExecutionWithMetadata,
	NodeHelperFunctions,
	NodeParameterValueType,
	PaginationOptions,
	RequestHelperFunctions,
	Workflow,
	WorkflowActivateMode,
	WorkflowExecuteMode,
} from 'n8n-workflow';
import {
	ExpressionError,
	LoggerProxy as Logger,
	NodeApiError,
	NodeHelpers,
	NodeOperationError,
	NodeSslError,
	OAuth2GrantType,
	WorkflowDataProxy,
	createDeferredPromise,
	deepCopy,
	fileTypeFromMimeType,
	getGlobalState,
	isObjectEmpty,
	isResourceMapperValue,
	validateFieldType,
	ExecutionBaseError,
	jsonParse,
	ApplicationError,
	sleep,
} from 'n8n-workflow';
import type { Token } from 'oauth-1.0a';
import clientOAuth1 from 'oauth-1.0a';
import path from 'path';
import { stringify } from 'qs';
import type { OptionsWithUrl } from 'request';
import type { OptionsWithUri, RequestPromiseOptions } from 'request-promise-native';
import { Readable } from 'stream';
import url, { URL, URLSearchParams } from 'url';

import { BinaryDataService } from './BinaryData/BinaryData.service';
import {
	BINARY_DATA_STORAGE_PATH,
	BLOCK_FILE_ACCESS_TO_N8N_FILES,
	CONFIG_FILES,
	CUSTOM_EXTENSION_ENV,
	HTTP_REQUEST_NODE_TYPE,
	PLACEHOLDER_EMPTY_EXECUTION_ID,
	RESTRICT_FILE_ACCESS_TO,
	UM_EMAIL_TEMPLATES_INVITE,
	UM_EMAIL_TEMPLATES_PWRESET,
} from './Constants';
import { extractValue } from './ExtractValue';
import type { ExtendedValidationResult, IResponseError } from './Interfaces';
import { getClientCredentialsToken } from './OAuth2Helper';
import {
	getAllWorkflowExecutionMetadata,
	getWorkflowExecutionMetadata,
	setAllWorkflowExecutionMetadata,
	setWorkflowExecutionMetadata,
} from './ExecutionMetadata';
import { getSecretsProxy } from './Secrets';
import Container from 'typedi';
import type { BinaryData } from './BinaryData/types';
import merge from 'lodash/merge';
import { InstanceSettings } from './InstanceSettings';

axios.defaults.timeout = 300000;
// Prevent axios from adding x-form-www-urlencoded headers by default
axios.defaults.headers.post = {};
axios.defaults.headers.put = {};
axios.defaults.headers.patch = {};
axios.defaults.paramsSerializer = (params) => {
	if (params instanceof URLSearchParams) {
		return params.toString();
	}
	return stringify(params, { arrayFormat: 'indices' });
};
axios.interceptors.request.use((config) => {
	// If no content-type is set by us, prevent axios from force-setting the content-type to `application/x-www-form-urlencoded`
	if (config.data === undefined) {
		config.headers.setContentType(false, false);
	}
	return config;
});

const pushFormDataValue = (form: FormData, key: string, value: any) => {
	if (value?.hasOwnProperty('value') && value.hasOwnProperty('options')) {
		form.append(key, value.value, value.options);
	} else {
		form.append(key, value);
	}
};

const createFormDataObject = (data: Record<string, unknown>) => {
	const formData = new FormData();
	const keys = Object.keys(data);
	keys.forEach((key) => {
		const formField = data[key];

		if (formField instanceof Array) {
			formField.forEach((item) => {
				pushFormDataValue(formData, key, item);
			});
		} else {
			pushFormDataValue(formData, key, formField);
		}
	});
	return formData;
};

function searchForHeader(config: AxiosRequestConfig, headerName: string) {
	if (config.headers === undefined) {
		return undefined;
	}

	const headerNames = Object.keys(config.headers);
	headerName = headerName.toLowerCase();
	return headerNames.find((thisHeader) => thisHeader.toLowerCase() === headerName);
}

async function generateContentLengthHeader(config: AxiosRequestConfig) {
	if (!(config.data instanceof FormData)) {
		return;
	}
	try {
		const length = await new Promise<number>((res, rej) => {
			config.data.getLength((error: Error | null, length: number) => {
				if (error) {
					rej(error);
					return;
				}
				res(length);
			});
		});
		config.headers = {
			...config.headers,
			'content-length': length,
		};
	} catch (error) {
		Logger.error('Unable to calculate form data length', { error });
	}
}

async function parseRequestObject(requestObject: IDataObject) {
	// This function is a temporary implementation
	// That translates all http requests done via
	// the request library to axios directly
	// We are not using n8n's interface as it would
	// an unnecessary step, considering the `request`
	// helper can be deprecated and removed.
	const axiosConfig: AxiosRequestConfig = {};

	if (requestObject.headers !== undefined) {
		axiosConfig.headers = requestObject.headers as AxiosHeaders;
	}

	// Let's start parsing the hardest part, which is the request body.
	// The process here is as following?
	// - Check if we have a `content-type` header. If this was set,
	//   we will follow
	// - Check if the `form` property was set. If yes, then it's x-www-form-urlencoded
	// - Check if the `formData` property exists. If yes, then it's multipart/form-data
	// - Lastly, we should have a regular `body` that is probably a JSON.

	const contentTypeHeaderKeyName =
		axiosConfig.headers &&
		Object.keys(axiosConfig.headers).find(
			(headerName) => headerName.toLowerCase() === 'content-type',
		);
	const contentType =
		contentTypeHeaderKeyName &&
		(axiosConfig.headers?.[contentTypeHeaderKeyName] as string | undefined);
	if (contentType === 'application/x-www-form-urlencoded' && requestObject.formData === undefined) {
		// there are nodes incorrectly created, informing the content type header
		// and also using formData. Request lib takes precedence for the formData.
		// We will do the same.
		// Merge body and form properties.
		if (typeof requestObject.body === 'string') {
			axiosConfig.data = requestObject.body;
		} else {
			const allData = Object.assign(requestObject.body || {}, requestObject.form || {}) as Record<
				string,
				string
			>;
			if (requestObject.useQuerystring === true) {
				axiosConfig.data = stringify(allData, { arrayFormat: 'repeat' });
			} else {
				axiosConfig.data = stringify(allData);
			}
		}
	} else if (contentType?.includes('multipart/form-data')) {
		if (requestObject.formData !== undefined && requestObject.formData instanceof FormData) {
			axiosConfig.data = requestObject.formData;
		} else {
			const allData: Partial<FormData> = {
				...(requestObject.body as object | undefined),
				...(requestObject.formData as object | undefined),
			};

			axiosConfig.data = createFormDataObject(allData);
		}
		// replace the existing header with a new one that
		// contains the boundary property.
		delete axiosConfig.headers?.[contentTypeHeaderKeyName!];
		const headers = axiosConfig.data.getHeaders();
		axiosConfig.headers = Object.assign(axiosConfig.headers || {}, headers);
		await generateContentLengthHeader(axiosConfig);
	} else {
		// When using the `form` property it means the content should be x-www-form-urlencoded.
		if (requestObject.form !== undefined && requestObject.body === undefined) {
			// If we have only form
			axiosConfig.data =
				typeof requestObject.form === 'string'
					? stringify(requestObject.form, { format: 'RFC3986' })
					: stringify(requestObject.form).toString();
			if (axiosConfig.headers !== undefined) {
				const headerName = searchForHeader(axiosConfig, 'content-type');
				if (headerName) {
					delete axiosConfig.headers[headerName];
				}
				axiosConfig.headers['Content-Type'] = 'application/x-www-form-urlencoded';
			} else {
				axiosConfig.headers = {
					'Content-Type': 'application/x-www-form-urlencoded',
				};
			}
		} else if (requestObject.formData !== undefined) {
			// remove any "content-type" that might exist.
			if (axiosConfig.headers !== undefined) {
				const headers = Object.keys(axiosConfig.headers);
				headers.forEach((header) => {
					if (header.toLowerCase() === 'content-type') {
						delete axiosConfig.headers?.[header];
					}
				});
			}

			if (requestObject.formData instanceof FormData) {
				axiosConfig.data = requestObject.formData;
			} else {
				axiosConfig.data = createFormDataObject(requestObject.formData as Record<string, unknown>);
			}
			// Mix in headers as FormData creates the boundary.
			const headers = axiosConfig.data.getHeaders();
			axiosConfig.headers = Object.assign(axiosConfig.headers || {}, headers);
			await generateContentLengthHeader(axiosConfig);
		} else if (requestObject.body !== undefined) {
			// If we have body and possibly form
			if (requestObject.form !== undefined && requestObject.body) {
				// merge both objects when exist.
				requestObject.body = Object.assign(requestObject.body, requestObject.form);
			}
			axiosConfig.data = requestObject.body as FormData | GenericValue | GenericValue[];
		}
	}

	if (requestObject.uri !== undefined) {
		axiosConfig.url = requestObject.uri?.toString() as string;
	}

	if (requestObject.url !== undefined) {
		axiosConfig.url = requestObject.url?.toString() as string;
	}

	if (requestObject.baseURL !== undefined) {
		axiosConfig.baseURL = requestObject.baseURL?.toString() as string;
	}

	if (requestObject.method !== undefined) {
		axiosConfig.method = requestObject.method as Method;
	}

	if (requestObject.qs !== undefined && Object.keys(requestObject.qs as object).length > 0) {
		axiosConfig.params = requestObject.qs as IDataObject;
	}

	function hasArrayFormatOptions(
		arg: IDataObject,
	): arg is IDataObject & { qsStringifyOptions: { arrayFormat: 'repeat' | 'brackets' } } {
		if (
			typeof arg.qsStringifyOptions === 'object' &&
			arg.qsStringifyOptions !== null &&
			!Array.isArray(arg.qsStringifyOptions) &&
			'arrayFormat' in arg.qsStringifyOptions
		) {
			return true;
		}

		return false;
	}

	if (
		requestObject.useQuerystring === true ||
		(hasArrayFormatOptions(requestObject) &&
			requestObject.qsStringifyOptions.arrayFormat === 'repeat')
	) {
		axiosConfig.paramsSerializer = (params) => {
			return stringify(params, { arrayFormat: 'repeat' });
		};
	} else if (requestObject.useQuerystring === false) {
		axiosConfig.paramsSerializer = (params) => {
			return stringify(params, { arrayFormat: 'indices' });
		};
	}

	if (
		hasArrayFormatOptions(requestObject) &&
		requestObject.qsStringifyOptions.arrayFormat === 'brackets'
	) {
		axiosConfig.paramsSerializer = (params) => {
			return stringify(params, { arrayFormat: 'brackets' });
		};
	}

	if (requestObject.auth !== undefined) {
		// Check support for sendImmediately
		if ((requestObject.auth as IDataObject).bearer !== undefined) {
			axiosConfig.headers = Object.assign(axiosConfig.headers || {}, {
				// eslint-disable-next-line @typescript-eslint/restrict-template-expressions
				Authorization: `Bearer ${(requestObject.auth as IDataObject).bearer}`,
			});
		} else {
			const authObj = requestObject.auth as IDataObject;
			// Request accepts both user/username and pass/password
			axiosConfig.auth = {
				username: (authObj.user || authObj.username) as string,
				password: (authObj.password || authObj.pass) as string,
			};
		}
	}

	// Only set header if we have a body, otherwise it may fail
	if (requestObject.json === true) {
		// Add application/json headers - do not set charset as it breaks a lot of stuff
		// only add if no other accept headers was sent.
		const acceptHeaderExists =
			axiosConfig.headers === undefined
				? false
				: Object.keys(axiosConfig.headers)
						.map((headerKey) => headerKey.toLowerCase())
						.includes('accept');
		if (!acceptHeaderExists) {
			axiosConfig.headers = Object.assign(axiosConfig.headers || {}, {
				Accept: 'application/json',
			});
		}
	}
	if (requestObject.json === false || requestObject.json === undefined) {
		// Prevent json parsing
		axiosConfig.transformResponse = (res) => res;
	}

	// Axios will follow redirects by default, so we simply tell it otherwise if needed.
	if (
		requestObject.followRedirect === false &&
		((requestObject.method as string | undefined) || 'get').toLowerCase() === 'get'
	) {
		axiosConfig.maxRedirects = 0;
	}
	if (
		requestObject.followAllRedirects === false &&
		((requestObject.method as string | undefined) || 'get').toLowerCase() !== 'get'
	) {
		axiosConfig.maxRedirects = 0;
	}

	if (requestObject.rejectUnauthorized === false) {
		axiosConfig.httpsAgent = new Agent({
			rejectUnauthorized: false,
			secureOptions: crypto.constants.SSL_OP_LEGACY_SERVER_CONNECT,
		});
	}

	if (requestObject.timeout !== undefined) {
		axiosConfig.timeout = requestObject.timeout as number;
	}

	if (requestObject.proxy !== undefined) {
		// try our best to parse the url provided.
		if (typeof requestObject.proxy === 'string') {
			try {
				const url = new URL(requestObject.proxy);
				axiosConfig.proxy = {
					host: url.hostname,
					port: parseInt(url.port, 10),
					protocol: url.protocol,
				};
				if (!url.port) {
					// Sets port to a default if not informed
					if (url.protocol === 'http') {
						axiosConfig.proxy.port = 80;
					} else if (url.protocol === 'https') {
						axiosConfig.proxy.port = 443;
					}
				}
				if (url.username || url.password) {
					axiosConfig.proxy.auth = {
						username: url.username,
						password: url.password,
					};
				}
			} catch (error) {
				// Not a valid URL. We will try to simply parse stuff
				// such as user:pass@host:port without protocol (we'll assume http)
				if (requestObject.proxy.includes('@')) {
					const [userpass, hostport] = requestObject.proxy.split('@');
					const [username, password] = userpass.split(':');
					const [hostname, port] = hostport.split(':');
					axiosConfig.proxy = {
						host: hostname,
						port: parseInt(port, 10),
						protocol: 'http',
						auth: {
							username,
							password,
						},
					};
				} else if (requestObject.proxy.includes(':')) {
					const [hostname, port] = requestObject.proxy.split(':');
					axiosConfig.proxy = {
						host: hostname,
						port: parseInt(port, 10),
						protocol: 'http',
					};
				} else {
					axiosConfig.proxy = {
						host: requestObject.proxy,
						port: 80,
						protocol: 'http',
					};
				}
			}
		} else {
			axiosConfig.proxy = requestObject.proxy as AxiosProxyConfig;
		}
	}

	if (requestObject.useStream) {
		axiosConfig.responseType = 'stream';
	} else if (requestObject.encoding === null) {
		// When downloading files, return an arrayBuffer.
		axiosConfig.responseType = 'arraybuffer';
	}

	// If we don't set an accept header
	// Axios forces "application/json, text/plan, */*"
	// Which causes some nodes like NextCloud to break
	// as the service returns XML unless requested otherwise.
	const allHeaders = axiosConfig.headers ? Object.keys(axiosConfig.headers) : [];
	if (!allHeaders.some((headerKey) => headerKey.toLowerCase() === 'accept')) {
		axiosConfig.headers = Object.assign(axiosConfig.headers || {}, { accept: '*/*' });
	}
	if (
		requestObject.json !== false &&
		axiosConfig.data !== undefined &&
		axiosConfig.data !== '' &&
		!(axiosConfig.data instanceof Buffer) &&
		!allHeaders.some((headerKey) => headerKey.toLowerCase() === 'content-type')
	) {
		// Use default header for application/json
		// If we don't specify this here, axios will add
		// application/json; charset=utf-8
		// and this breaks a lot of stuff
		axiosConfig.headers = Object.assign(axiosConfig.headers || {}, {
			'content-type': 'application/json',
		});
	}

	if (requestObject.simple === false) {
		axiosConfig.validateStatus = () => true;
	}

	/**
	 * Missing properties:
	 * encoding (need testing)
	 * gzip (ignored - default already works)
	 * resolveWithFullResponse (implemented elsewhere)
	 */
	return axiosConfig;
}

function digestAuthAxiosConfig(
	axiosConfig: AxiosRequestConfig,
	response: AxiosResponse,
	auth: AxiosRequestConfig['auth'],
): AxiosRequestConfig {
	const authDetails = response.headers['www-authenticate']
		.split(',')
		.map((v: string) => v.split('='));
	if (authDetails) {
		const nonceCount = '000000001';
		const cnonce = crypto.randomBytes(24).toString('hex');
		const realm: string = authDetails
			.find((el: any) => el[0].toLowerCase().indexOf('realm') > -1)[1]
			.replace(/"/g, '');
		// If authDetails does not have opaque, we should not add it to authorization.
		const opaqueKV = authDetails.find((el: any) => el[0].toLowerCase().indexOf('opaque') > -1);
		const opaque: string = opaqueKV ? opaqueKV[1].replace(/"/g, '') : undefined;
		const nonce: string = authDetails
			.find((el: any) => el[0].toLowerCase().indexOf('nonce') > -1)[1]
			.replace(/"/g, '');
		const ha1 = crypto
			.createHash('md5')
			.update(`${auth?.username as string}:${realm}:${auth?.password as string}`)
			.digest('hex');
		const urlURL = new url.URL(axios.getUri(axiosConfig));
		const path = urlURL.pathname + urlURL.search;
		const ha2 = crypto
			.createHash('md5')
			.update(`${axiosConfig.method ?? 'GET'}:${path}`)
			.digest('hex');
		const response = crypto
			.createHash('md5')
			.update(`${ha1}:${nonce}:${nonceCount}:${cnonce}:auth:${ha2}`)
			.digest('hex');
		let authorization =
			`Digest username="${auth?.username as string}",realm="${realm}",` +
			`nonce="${nonce}",uri="${path}",qop="auth",algorithm="MD5",` +
			`response="${response}",nc="${nonceCount}",cnonce="${cnonce}"`;
		// Only when opaque exists, add it to authorization.
		if (opaque) {
			authorization += `,opaque="${opaque}"`;
		}
		if (axiosConfig.headers) {
			axiosConfig.headers.authorization = authorization;
		} else {
			axiosConfig.headers = { authorization };
		}
	}
	return axiosConfig;
}

type ConfigObject = {
	auth?: { sendImmediately: boolean };
	resolveWithFullResponse?: boolean;
	simple?: boolean;
};

interface IContentType {
	type: string;
	parameters: {
		charset: string;
		[key: string]: string;
	};
}

interface IContentDisposition {
	type: string;
	filename?: string;
}

function parseHeaderParameters(parameters: string[]): Record<string, string> {
	return parameters.reduce(
		(acc, param) => {
			const [key, value] = param.split('=');
			acc[key.toLowerCase().trim()] = decodeURIComponent(value);
			return acc;
		},
		{} as Record<string, string>,
	);
}

function parseContentType(contentType?: string): IContentType | null {
	if (!contentType) {
		return null;
	}

	const [type, ...parameters] = contentType.split(';');

	return {
		type: type.toLowerCase(),
		parameters: { charset: 'utf-8', ...parseHeaderParameters(parameters) },
	};
}

function parseFileName(filename?: string): string | undefined {
	if (filename?.startsWith('"') && filename?.endsWith('"')) {
		return filename.slice(1, -1);
	}

	return filename;
}

// https://datatracker.ietf.org/doc/html/rfc5987
function parseFileNameStar(filename?: string): string | undefined {
	const [_encoding, _locale, content] = parseFileName(filename)?.split("'") ?? [];

	return content;
}

function parseContentDisposition(contentDisposition?: string): IContentDisposition | null {
	if (!contentDisposition) {
		return null;
	}

	// This is invalid syntax, but common
	// Example 'filename="example.png"' (instead of 'attachment; filename="example.png"')
	if (!contentDisposition.startsWith('attachment') && !contentDisposition.startsWith('inline')) {
		contentDisposition = `attachment; ${contentDisposition}`;
	}

	const [type, ...parameters] = contentDisposition.split(';');

	const parsedParameters = parseHeaderParameters(parameters);

	return {
		type,
		filename:
			parseFileNameStar(parsedParameters['filename*']) ?? parseFileName(parsedParameters.filename),
	};
}

export function parseIncomingMessage(message: IncomingMessage) {
	const contentType = parseContentType(message.headers['content-type']);
	if (contentType) {
		const { type, parameters } = contentType;
		message.contentType = type;
		message.encoding = parameters.charset.toLowerCase() as BufferEncoding;
	}

	const contentDisposition = parseContentDisposition(message.headers['content-disposition']);
	if (contentDisposition) {
		message.contentDisposition = contentDisposition;
	}
}

export async function proxyRequestToAxios(
	workflow: Workflow | undefined,
	additionalData: IWorkflowExecuteAdditionalData | undefined,
	node: INode | undefined,
	uriOrObject: string | object,
	options?: object,
): Promise<any> {
	let axiosConfig: AxiosRequestConfig = {
		maxBodyLength: Infinity,
		maxContentLength: Infinity,
	};
	let configObject: ConfigObject;
	if (uriOrObject !== undefined && typeof uriOrObject === 'string') {
		axiosConfig.url = uriOrObject;
	}
	if (uriOrObject !== undefined && typeof uriOrObject === 'object') {
		configObject = uriOrObject;
	} else {
		configObject = options || {};
	}

	axiosConfig = Object.assign(axiosConfig, await parseRequestObject(configObject));

	let requestFn: () => AxiosPromise;
	if (configObject.auth?.sendImmediately === false) {
		// for digest-auth
		requestFn = async () => {
			try {
				return await axios(axiosConfig);
			} catch (error) {
				const { response } = error;
				if (response?.status !== 401 || !response.headers['www-authenticate']?.includes('nonce')) {
					throw error;
				}
				const { auth } = axiosConfig;
				delete axiosConfig.auth;
				axiosConfig = digestAuthAxiosConfig(axiosConfig, response, auth);
				return await axios(axiosConfig);
			}
		};
	} else {
		requestFn = async () => axios(axiosConfig);
	}

	try {
		const response = await requestFn();
		let body = response.data;
		if (body instanceof IncomingMessage && axiosConfig.responseType === 'stream') {
			parseIncomingMessage(body);
		} else if (body === '') {
			body = axiosConfig.responseType === 'arraybuffer' ? Buffer.alloc(0) : undefined;
		}
		await additionalData?.hooks?.executeHookFunctions('nodeFetchedData', [workflow?.id, node]);
		return configObject.resolveWithFullResponse
			? {
					body,
					headers: { ...response.headers },
					statusCode: response.status,
					statusMessage: response.statusText,
					request: response.request,
			  }
			: body;
	} catch (error) {
		const { config, response } = error;

		// Axios hydrates the original error with more data. We extract them.
		// https://github.com/axios/axios/blob/master/lib/core/enhanceError.js
		// Note: `code` is ignored as it's an expected part of the errorData.
		if (error.isAxiosError) {
			error.config = error.request = undefined;
			error.options = pick(config ?? {}, ['url', 'method', 'data', 'headers']);
			if (response) {
				Logger.debug('Request proxied to Axios failed', { status: response.status });
				let responseData = response.data;

				if (Buffer.isBuffer(responseData) || responseData instanceof Readable) {
					responseData = await Container.get(BinaryDataService)
						.toBuffer(responseData)
						.then((buffer) => buffer.toString('utf-8'));
				}

				if (configObject.simple === false) {
					if (configObject.resolveWithFullResponse) {
						return {
							body: responseData,
							headers: response.headers,
							statusCode: response.status,
							statusMessage: response.statusText,
						};
					} else {
						return responseData;
					}
				}

				error.message = `${response.status as number} - ${JSON.stringify(responseData)}`;
				throw Object.assign(error, {
					statusCode: response.status,
					error: responseData,
					response: pick(response, ['headers', 'status', 'statusText']),
				});
			} else if ('rejectUnauthorized' in configObject && error.code?.includes('CERT')) {
				throw new NodeSslError(error);
			}
		}

		throw error;
	}
}

function convertN8nRequestToAxios(n8nRequest: IHttpRequestOptions): AxiosRequestConfig {
	// Destructure properties with the same name first.
	const { headers, method, timeout, auth, proxy, url } = n8nRequest;

	const axiosRequest: AxiosRequestConfig = {
		headers: headers ?? {},
		method,
		timeout,
		auth,
		proxy,
		url,
		maxBodyLength: Infinity,
		maxContentLength: Infinity,
	} as AxiosRequestConfig;

	axiosRequest.params = n8nRequest.qs;

	if (n8nRequest.baseURL !== undefined) {
		axiosRequest.baseURL = n8nRequest.baseURL;
	}

	if (n8nRequest.disableFollowRedirect === true) {
		axiosRequest.maxRedirects = 0;
	}

	if (n8nRequest.encoding !== undefined) {
		axiosRequest.responseType = n8nRequest.encoding;
	}

	if (n8nRequest.skipSslCertificateValidation === true) {
		axiosRequest.httpsAgent = new Agent({
			rejectUnauthorized: false,
		});
	}

	if (n8nRequest.arrayFormat !== undefined) {
		axiosRequest.paramsSerializer = (params) => {
			return stringify(params, { arrayFormat: n8nRequest.arrayFormat });
		};
	}

	const { body } = n8nRequest;
	if (body) {
		// Let's add some useful header standards here.
		const existingContentTypeHeaderKey = searchForHeader(axiosRequest, 'content-type');
		if (existingContentTypeHeaderKey === undefined) {
			axiosRequest.headers = axiosRequest.headers || {};
			// We are only setting content type headers if the user did
			// not set it already manually. We're not overriding, even if it's wrong.
			if (body instanceof FormData) {
				axiosRequest.headers = {
					...axiosRequest.headers,
					...body.getHeaders(),
				};
			} else if (body instanceof URLSearchParams) {
				axiosRequest.headers['Content-Type'] = 'application/x-www-form-urlencoded';
			}
		} else if (
			axiosRequest.headers?.[existingContentTypeHeaderKey] === 'application/x-www-form-urlencoded'
		) {
			axiosRequest.data = new URLSearchParams(n8nRequest.body as Record<string, string>);
		}
		// if there is a body and it's empty (does not have properties),
		// make sure not to send anything in it as some services fail when
		// sending GET request with empty body.
		if (typeof body === 'string' || (typeof body === 'object' && !isObjectEmpty(body))) {
			axiosRequest.data = body;
		}
	}

	if (n8nRequest.json) {
		const key = searchForHeader(axiosRequest, 'accept');
		// If key exists, then the user has set both accept
		// header and the json flag. Header should take precedence.
		if (!key) {
			axiosRequest.headers = {
				...axiosRequest.headers,
				Accept: 'application/json',
			};
		}
	}

	const userAgentHeader = searchForHeader(axiosRequest, 'user-agent');
	// If key exists, then the user has set both accept
	// header and the json flag. Header should take precedence.
	if (!userAgentHeader) {
		axiosRequest.headers = {
			...axiosRequest.headers,
			'User-Agent': 'n8n',
		};
	}

	if (n8nRequest.ignoreHttpStatusErrors) {
		axiosRequest.validateStatus = () => true;
	}

	return axiosRequest;
}

async function httpRequest(
	requestOptions: IHttpRequestOptions,
): Promise<IN8nHttpFullResponse | IN8nHttpResponse> {
	let axiosRequest = convertN8nRequestToAxios(requestOptions);
	if (
		axiosRequest.data === undefined ||
		(axiosRequest.method !== undefined && axiosRequest.method.toUpperCase() === 'GET')
	) {
		delete axiosRequest.data;
	}
	let result: AxiosResponse<any>;
	try {
		result = await axios(axiosRequest);
	} catch (error) {
		if (requestOptions.auth?.sendImmediately === false) {
			const { response } = error;
			if (response?.status !== 401 || !response.headers['www-authenticate']?.includes('nonce')) {
				throw error;
			}

			const { auth } = axiosRequest;
			delete axiosRequest.auth;
			axiosRequest = digestAuthAxiosConfig(axiosRequest, response, auth);
			result = await axios(axiosRequest);
		}
		throw error;
	}

	if (requestOptions.returnFullResponse) {
		return {
			body: result.data,
			headers: result.headers,
			statusCode: result.status,
			statusMessage: result.statusText,
		};
	}

	return result.data;
}

export function getBinaryPath(binaryDataId: string): string {
	return Container.get(BinaryDataService).getPath(binaryDataId);
}

/**
 * Returns binary file metadata
 */
export async function getBinaryMetadata(binaryDataId: string): Promise<BinaryData.Metadata> {
	return Container.get(BinaryDataService).getMetadata(binaryDataId);
}

/**
 * Returns binary file stream for piping
 */
export async function getBinaryStream(binaryDataId: string, chunkSize?: number): Promise<Readable> {
	return Container.get(BinaryDataService).getAsStream(binaryDataId, chunkSize);
}

export function assertBinaryData(
	workflow: Workflow,
	inputData: ITaskDataConnections,
	node: INode,
	itemIndex: number,
	propertyName: string,
	inputIndex: number,
): IBinaryData {
<<<<<<< HEAD
	let binaryPropertyData: IBinaryData | undefined;
	if (workflow.settings.binaryMode === 'combined') {
		const binaryData = get(inputData.main[inputIndex]![itemIndex]!.json, propertyName);
		if (
			!binaryData ||
			typeof binaryData !== 'object' ||
			!('@type' in binaryData) ||
			binaryData['@type'] !== 'binary'
		) {
			throw new NodeOperationError(node, `Item has no binary property called "${propertyName}"`, {
				itemIndex,
			});
		}

		binaryPropertyData = binaryData.data as IBinaryData;
	} else {
		// binaryMode: separate
		const binaryKeyData = inputData.main[inputIndex]![itemIndex]!.binary;

		if (binaryKeyData === undefined) {
			throw new NodeOperationError(node, 'No binary data exists on item!', {
				itemIndex,
			});
		}

		binaryPropertyData = binaryKeyData[propertyName];
=======
	const binaryKeyData = inputData.main[inputIndex]![itemIndex]!.binary;
	if (binaryKeyData === undefined) {
		throw new NodeOperationError(
			node,
			`This operation expects the node's input data to contain a binary file '${propertyName}', but none was found [item ${itemIndex}]`,
			{
				itemIndex,
				description: 'Make sure that the previous node outputs a binary file',
			},
		);
>>>>>>> 3cf6704d
	}
	// get()

	if (binaryPropertyData === undefined) {
		throw new NodeOperationError(
			node,
			`The item has no binary field '${propertyName}' [item ${itemIndex}]`,
			{
				itemIndex,
				description:
					'Check that the parameter where you specified the input binary field name is correct, and that it matches a field in the binary input',
			},
		);
	}

	return binaryPropertyData;
}

/**
 * Returns binary data buffer for given item index and property name.
 */
export async function getBinaryDataBuffer(
	workflow: Workflow,
	inputData: ITaskDataConnections,
	node: INode,
	itemIndex: number,
	propertyName: string,
	inputIndex: number,
): Promise<Buffer> {
	const binaryData = assertBinaryData(
		workflow,
		inputData,
		node,
		itemIndex,
		propertyName,
		inputIndex,
	);

	return Container.get(BinaryDataService).getAsBuffer(binaryData);
}

/**
 * Store an incoming IBinaryData & related buffer using the configured binary data manager.
 *
 * @export
 * @param {IBinaryData} binaryData
 * @param {Buffer | Readable} bufferOrStream
 * @returns {Promise<IBinaryData>}
 */
export async function setBinaryDataBuffer(
	binaryData: IBinaryData,
	bufferOrStream: Buffer | Readable,
	workflowId: string,
	executionId: string,
): Promise<IBinaryData> {
	return Container.get(BinaryDataService).store(
		workflowId,
		executionId,
		bufferOrStream,
		binaryData,
	);
}

export async function copyBinaryFile(
	workflowId: string,
	executionId: string,
	filePath: string,
	fileName: string,
	mimeType?: string,
): Promise<IBinaryData> {
	let fileExtension: string | undefined;
	if (!mimeType) {
		// If no mime type is given figure it out

		if (filePath) {
			// Use file path to guess mime type
			const mimeTypeLookup = lookup(filePath);
			if (mimeTypeLookup) {
				mimeType = mimeTypeLookup;
			}
		}

		if (!mimeType) {
			// read the first bytes of the file to guess mime type
			const fileTypeData = await FileType.fromFile(filePath);
			if (fileTypeData) {
				mimeType = fileTypeData.mime;
				fileExtension = fileTypeData.ext;
			}
		}
	}

	if (!fileExtension && mimeType) {
		fileExtension = extension(mimeType) || undefined;
	}

	if (!mimeType) {
		// Fall back to text
		mimeType = 'text/plain';
	}

	const returnData: IBinaryData = {
		mimeType,
		fileType: fileTypeFromMimeType(mimeType),
		fileExtension,
		data: '',
	};

	if (fileName) {
		returnData.fileName = fileName;
	} else if (filePath) {
		returnData.fileName = path.parse(filePath).base;
	}

	return Container.get(BinaryDataService).copyBinaryFile(
		workflowId,
		executionId,
		returnData,
		filePath,
	);
}

/**
 * Takes a buffer and converts it into the format n8n uses. It encodes the binary data as
 * base64 and adds metadata.
 */
async function prepareBinaryData(
	binaryData: Buffer | Readable,
	executionId: string,
	workflowId: string,
	filePath?: string,
	mimeType?: string,
): Promise<IBinaryData> {
	let fileExtension: string | undefined;
	if (binaryData instanceof IncomingMessage) {
		if (!filePath) {
			try {
				const { responseUrl } = binaryData;
				filePath =
					binaryData.contentDisposition?.filename ??
					((responseUrl && new URL(responseUrl).pathname) ?? binaryData.req?.path)?.slice(1);
			} catch {}
		}
		if (!mimeType) {
			mimeType = binaryData.contentType;
		}
	}

	if (!mimeType) {
		// If no mime type is given figure it out

		if (filePath) {
			// Use file path to guess mime type
			const mimeTypeLookup = lookup(filePath);
			if (mimeTypeLookup) {
				mimeType = mimeTypeLookup;
			}
		}

		if (!mimeType) {
			if (Buffer.isBuffer(binaryData)) {
				// Use buffer to guess mime type
				const fileTypeData = await FileType.fromBuffer(binaryData);
				if (fileTypeData) {
					mimeType = fileTypeData.mime;
					fileExtension = fileTypeData.ext;
				}
			} else if (binaryData instanceof IncomingMessage) {
				mimeType = binaryData.headers['content-type'];
			} else {
				// TODO: detect filetype from other kind of streams
			}
		}
	}

	if (!fileExtension && mimeType) {
		fileExtension = extension(mimeType) || undefined;
	}

	if (!mimeType) {
		// Fall back to text
		mimeType = 'text/plain';
	}

	const returnData: IBinaryData = {
		mimeType,
		fileType: fileTypeFromMimeType(mimeType),
		fileExtension,
		data: '',
	};

	if (filePath) {
		if (filePath.includes('?')) {
			// Remove maybe present query parameters
			filePath = filePath.split('?').shift();
		}

		const filePathParts = path.parse(filePath as string);

		if (filePathParts.dir !== '') {
			returnData.directory = filePathParts.dir;
		}
		returnData.fileName = filePathParts.base;

		// Remove the dot
		const fileExtension = filePathParts.ext.slice(1);
		if (fileExtension) {
			returnData.fileExtension = fileExtension;
		}
	}

	return setBinaryDataBuffer(returnData, binaryData, workflowId, executionId);
}

/**
 * Makes a request using OAuth data for authentication
 *
 * @param {(OptionsWithUri | RequestPromiseOptions)} requestOptions
 *
 */
export async function requestOAuth2(
	this: IAllExecuteFunctions,
	credentialsType: string,
	requestOptions: OptionsWithUri | RequestPromiseOptions | IHttpRequestOptions,
	node: INode,
	additionalData: IWorkflowExecuteAdditionalData,
	oAuth2Options?: IOAuth2Options,
	isN8nRequest = false,
) {
	const credentials = await this.getCredentials(credentialsType);

	// Only the OAuth2 with authorization code grant needs connection
	if (
		credentials.grantType === OAuth2GrantType.authorizationCode &&
		credentials.oauthTokenData === undefined
	) {
		throw new ApplicationError('OAuth credentials not connected');
	}

	const oAuthClient = new ClientOAuth2({
		clientId: credentials.clientId as string,
		clientSecret: credentials.clientSecret as string,
		accessTokenUri: credentials.accessTokenUrl as string,
		scopes: (credentials.scope as string).split(' '),
		ignoreSSLIssues: credentials.ignoreSSLIssues as boolean,
	});

	let oauthTokenData = credentials.oauthTokenData as ClientOAuth2TokenData;
	// if it's the first time using the credentials, get the access token and save it into the DB.
	if (
		credentials.grantType === OAuth2GrantType.clientCredentials &&
		(oauthTokenData === undefined || Object.keys(oauthTokenData).length === 0)
	) {
		const { data } = await getClientCredentialsToken(oAuthClient, credentials);
		// Find the credentials
		if (!node.credentials?.[credentialsType]) {
			throw new ApplicationError('Node does not have credential type', {
				extra: { nodeName: node.name },
				tags: { credentialType: credentialsType },
			});
		}

		const nodeCredentials = node.credentials[credentialsType];

		// Save the refreshed token
		await additionalData.credentialsHelper.updateCredentials(
			nodeCredentials,
			credentialsType,
			Object.assign(credentials, { oauthTokenData: data }),
		);

		oauthTokenData = data;
	}

	const accessToken =
		get(oauthTokenData, oAuth2Options?.property as string) || oauthTokenData.accessToken;
	const refreshToken = oauthTokenData.refreshToken;
	const token = oAuthClient.createToken(
		{
			...oauthTokenData,
			...(accessToken ? { access_token: accessToken } : {}),
			...(refreshToken ? { refresh_token: refreshToken } : {}),
		},
		oAuth2Options?.tokenType || oauthTokenData.tokenType,
	);

	(requestOptions as OptionsWithUri).rejectUnauthorized = !credentials.ignoreSSLIssues;

	// Signs the request by adding authorization headers or query parameters depending
	// on the token-type used.
	const newRequestOptions = token.sign(requestOptions as ClientOAuth2RequestObject);
	const newRequestHeaders = (newRequestOptions.headers = newRequestOptions.headers ?? {});
	// If keep bearer is false remove the it from the authorization header
	if (oAuth2Options?.keepBearer === false && typeof newRequestHeaders.Authorization === 'string') {
		newRequestHeaders.Authorization = newRequestHeaders.Authorization.split(' ')[1];
	}
	if (oAuth2Options?.keyToIncludeInAccessTokenHeader) {
		Object.assign(newRequestHeaders, {
			[oAuth2Options.keyToIncludeInAccessTokenHeader]: token.accessToken,
		});
	}
	if (isN8nRequest) {
		return this.helpers.httpRequest(newRequestOptions).catch(async (error: AxiosError) => {
			if (error.response?.status === 401) {
				Logger.debug(
					`OAuth2 token for "${credentialsType}" used by node "${node.name}" expired. Should revalidate.`,
				);
				const tokenRefreshOptions: IDataObject = {};
				if (oAuth2Options?.includeCredentialsOnRefreshOnBody) {
					const body: IDataObject = {
						client_id: credentials.clientId as string,
						...(credentials.grantType === 'authorizationCode' && {
							client_secret: credentials.clientSecret as string,
						}),
					};
					tokenRefreshOptions.body = body;
					tokenRefreshOptions.headers = {
						Authorization: '',
					};
				}

				let newToken;

				Logger.debug(
					`OAuth2 token for "${credentialsType}" used by node "${node.name}" has been renewed.`,
				);
				// if it's OAuth2 with client credentials grant type, get a new token
				// instead of refreshing it.
				if (OAuth2GrantType.clientCredentials === credentials.grantType) {
					newToken = await getClientCredentialsToken(token.client, credentials);
				} else {
					newToken = await token.refresh(tokenRefreshOptions as unknown as ClientOAuth2Options);
				}

				Logger.debug(
					`OAuth2 token for "${credentialsType}" used by node "${node.name}" has been renewed.`,
				);

				credentials.oauthTokenData = newToken.data;
				// Find the credentials
				if (!node.credentials?.[credentialsType]) {
					throw new ApplicationError('Node does not have credential type', {
						extra: { nodeName: node.name, credentialType: credentialsType },
					});
				}
				const nodeCredentials = node.credentials[credentialsType];
				await additionalData.credentialsHelper.updateCredentials(
					nodeCredentials,
					credentialsType,
					credentials,
				);
				const refreshedRequestOption = newToken.sign(requestOptions as ClientOAuth2RequestObject);

				if (oAuth2Options?.keyToIncludeInAccessTokenHeader) {
					Object.assign(newRequestHeaders, {
						[oAuth2Options.keyToIncludeInAccessTokenHeader]: token.accessToken,
					});
				}

				return this.helpers.httpRequest(refreshedRequestOption);
			}
			throw error;
		});
	}
	const tokenExpiredStatusCode =
		oAuth2Options?.tokenExpiredStatusCode === undefined
			? 401
			: oAuth2Options?.tokenExpiredStatusCode;

	return this.helpers
		.request(newRequestOptions)
		.then((response) => {
			const requestOptions = newRequestOptions as any;
			if (
				requestOptions.resolveWithFullResponse === true &&
				requestOptions.simple === false &&
				response.statusCode === tokenExpiredStatusCode
			) {
				throw response;
			}
			return response;
		})
		.catch(async (error: IResponseError) => {
			if (error.statusCode === tokenExpiredStatusCode) {
				// Token is probably not valid anymore. So try refresh it.
				const tokenRefreshOptions: IDataObject = {};
				if (oAuth2Options?.includeCredentialsOnRefreshOnBody) {
					const body: IDataObject = {
						client_id: credentials.clientId,
						client_secret: credentials.clientSecret,
					};
					tokenRefreshOptions.body = body;
					// Override authorization property so the credentials are not included in it
					tokenRefreshOptions.headers = {
						Authorization: '',
					};
				}
				Logger.debug(
					`OAuth2 token for "${credentialsType}" used by node "${node.name}" expired. Should revalidate.`,
				);

				let newToken;

				// if it's OAuth2 with client credentials grant type, get a new token
				// instead of refreshing it.
				if (OAuth2GrantType.clientCredentials === credentials.grantType) {
					newToken = await getClientCredentialsToken(token.client, credentials);
				} else {
					newToken = await token.refresh(tokenRefreshOptions as unknown as ClientOAuth2Options);
				}
				Logger.debug(
					`OAuth2 token for "${credentialsType}" used by node "${node.name}" has been renewed.`,
				);

				credentials.oauthTokenData = newToken.data;

				// Find the credentials
				if (!node.credentials?.[credentialsType]) {
					throw new ApplicationError('Node does not have credential type', {
						tags: { credentialType: credentialsType },
						extra: { nodeName: node.name },
					});
				}
				const nodeCredentials = node.credentials[credentialsType];

				// Save the refreshed token
				await additionalData.credentialsHelper.updateCredentials(
					nodeCredentials,
					credentialsType,
					credentials as unknown as ICredentialDataDecryptedObject,
				);

				Logger.debug(
					`OAuth2 token for "${credentialsType}" used by node "${node.name}" has been saved to database successfully.`,
				);

				// Make the request again with the new token
				const newRequestOptions = newToken.sign(requestOptions as ClientOAuth2RequestObject);
				newRequestOptions.headers = newRequestOptions.headers ?? {};

				if (oAuth2Options?.keyToIncludeInAccessTokenHeader) {
					Object.assign(newRequestOptions.headers, {
						[oAuth2Options.keyToIncludeInAccessTokenHeader]: token.accessToken,
					});
				}

				return this.helpers.request(newRequestOptions);
			}

			// Unknown error so simply throw it
			throw error;
		});
}

/**
 * Makes a request using OAuth1 data for authentication
 */
export async function requestOAuth1(
	this: IAllExecuteFunctions,
	credentialsType: string,
	requestOptions: OptionsWithUrl | OptionsWithUri | RequestPromiseOptions | IHttpRequestOptions,
	isN8nRequest = false,
) {
	const credentials = await this.getCredentials(credentialsType);

	if (credentials === undefined) {
		throw new ApplicationError('No credentials were returned!');
	}

	if (credentials.oauthTokenData === undefined) {
		throw new ApplicationError('OAuth credentials not connected!');
	}

	const oauth = new clientOAuth1({
		consumer: {
			key: credentials.consumerKey as string,
			secret: credentials.consumerSecret as string,
		},
		signature_method: credentials.signatureMethod as string,
		hash_function(base, key) {
			let algorithm: string;
			switch (credentials.signatureMethod) {
				case 'HMAC-SHA256':
					algorithm = 'sha256';
					break;
				case 'HMAC-SHA512':
					algorithm = 'sha512';
					break;
				default:
					algorithm = 'sha1';
					break;
			}
			return createHmac(algorithm, key).update(base).digest('base64');
		},
	});

	const oauthTokenData = credentials.oauthTokenData as IDataObject;

	const token: Token = {
		key: oauthTokenData.oauth_token as string,
		secret: oauthTokenData.oauth_token_secret as string,
	};

	// @ts-expect-error @TECH_DEBT: Remove request library
	requestOptions.data = { ...requestOptions.qs, ...requestOptions.form };

	// Fixes issue that OAuth1 library only works with "url" property and not with "uri"
	// @ts-expect-error @TECH_DEBT: Remove request library
	if (requestOptions.uri && !requestOptions.url) {
		// @ts-expect-error @TECH_DEBT: Remove request library
		requestOptions.url = requestOptions.uri;
		// @ts-expect-error @TECH_DEBT: Remove request library
		delete requestOptions.uri;
	}

	requestOptions.headers = oauth.toHeader(
		oauth.authorize(requestOptions as unknown as clientOAuth1.RequestOptions, token),
	);
	if (isN8nRequest) {
		return this.helpers.httpRequest(requestOptions as IHttpRequestOptions);
	}

	return this.helpers.request(requestOptions).catch(async (error: IResponseError) => {
		// Unknown error so simply throw it
		throw error;
	});
}

export async function httpRequestWithAuthentication(
	this: IAllExecuteFunctions,
	credentialsType: string,
	requestOptions: IHttpRequestOptions,
	workflow: Workflow,
	node: INode,
	additionalData: IWorkflowExecuteAdditionalData,
	additionalCredentialOptions?: IAdditionalCredentialOptions,
) {
	let credentialsDecrypted: ICredentialDataDecryptedObject | undefined;
	try {
		const parentTypes = additionalData.credentialsHelper.getParentTypes(credentialsType);
		if (parentTypes.includes('oAuth1Api')) {
			return await requestOAuth1.call(this, credentialsType, requestOptions, true);
		}
		if (parentTypes.includes('oAuth2Api')) {
			return await requestOAuth2.call(
				this,
				credentialsType,
				requestOptions,
				node,
				additionalData,
				additionalCredentialOptions?.oauth2,
				true,
			);
		}

		if (additionalCredentialOptions?.credentialsDecrypted) {
			credentialsDecrypted = additionalCredentialOptions.credentialsDecrypted.data;
		} else {
			credentialsDecrypted = await this.getCredentials(credentialsType);
		}

		if (credentialsDecrypted === undefined) {
			throw new NodeOperationError(
				node,
				`Node "${node.name}" does not have any credentials of type "${credentialsType}" set!`,
				{ level: 'warning' },
			);
		}

		const data = await additionalData.credentialsHelper.preAuthentication(
			{ helpers: this.helpers },
			credentialsDecrypted,
			credentialsType,
			node,
			false,
		);

		if (data) {
			// make the updated property in the credentials
			// available to the authenticate method
			Object.assign(credentialsDecrypted, data);
		}

		requestOptions = await additionalData.credentialsHelper.authenticate(
			credentialsDecrypted,
			credentialsType,
			requestOptions,
			workflow,
			node,
		);
		return await httpRequest(requestOptions);
	} catch (error) {
		// if there is a pre authorization method defined and
		// the method failed due to unauthorized request
		if (
			error.response?.status === 401 &&
			additionalData.credentialsHelper.preAuthentication !== undefined
		) {
			try {
				if (credentialsDecrypted !== undefined) {
					// try to refresh the credentials
					const data = await additionalData.credentialsHelper.preAuthentication(
						{ helpers: this.helpers },
						credentialsDecrypted,
						credentialsType,
						node,
						true,
					);

					if (data) {
						// make the updated property in the credentials
						// available to the authenticate method
						Object.assign(credentialsDecrypted, data);
					}

					requestOptions = await additionalData.credentialsHelper.authenticate(
						credentialsDecrypted,
						credentialsType,
						requestOptions,
						workflow,
						node,
					);
				}
				// retry the request
				return await httpRequest(requestOptions);
			} catch (error) {
				throw new NodeApiError(this.getNode(), error);
			}
		}

		throw new NodeApiError(this.getNode(), error);
	}
}

/**
 * Takes generic input data and brings it into the json format n8n uses.
 *
 * @param {(IDataObject | IDataObject[])} jsonData
 */
export function returnJsonArray(jsonData: IDataObject | IDataObject[]): INodeExecutionData[] {
	const returnData: INodeExecutionData[] = [];

	if (!Array.isArray(jsonData)) {
		jsonData = [jsonData];
	}

	jsonData.forEach((data: IDataObject & { json?: IDataObject }) => {
		if (data?.json) {
			// We already have the JSON key so avoid double wrapping
			returnData.push({ ...data, json: data.json });
		} else {
			returnData.push({ json: data });
		}
	});

	return returnData;
}

/**
 * Takes generic input data and brings it into the new json, pairedItem format n8n uses.
 * @param {(IPairedItemData)} itemData
 * @param {(INodeExecutionData[])} inputData
 */
export function constructExecutionMetaData(
	inputData: INodeExecutionData[],
	options: { itemData: IPairedItemData | IPairedItemData[] },
): NodeExecutionWithMetadata[] {
	const { itemData } = options;
	return inputData.map((data: INodeExecutionData) => {
		const { json, ...rest } = data;
		return { json, pairedItem: itemData, ...rest } as NodeExecutionWithMetadata;
	});
}

/**
 * Automatically put the objects under a 'json' key and don't error,
 * if some objects contain json/binary keys and others don't, throws error 'Inconsistent item format'
 *
 * @param {INodeExecutionData | INodeExecutionData[]} executionData
 */
export function normalizeItems(
	executionData: INodeExecutionData | INodeExecutionData[],
): INodeExecutionData[] {
	if (typeof executionData === 'object' && !Array.isArray(executionData)) {
		executionData = executionData.json ? [executionData] : [{ json: executionData as IDataObject }];
	}

	if (executionData.every((item) => typeof item === 'object' && 'json' in item))
		return executionData;

	if (executionData.some((item) => typeof item === 'object' && 'json' in item)) {
		throw new ApplicationError('Inconsistent item format');
	}

	if (executionData.every((item) => typeof item === 'object' && 'binary' in item)) {
		const normalizedItems: INodeExecutionData[] = [];
		executionData.forEach((item) => {
			const json = Object.keys(item).reduce((acc, key) => {
				if (key === 'binary') return acc;
				return { ...acc, [key]: item[key] };
			}, {});

			normalizedItems.push({
				json,
				binary: item.binary,
			});
		});
		return normalizedItems;
	}

	if (executionData.some((item) => typeof item === 'object' && 'binary' in item)) {
		throw new ApplicationError('Inconsistent item format');
	}

	return executionData.map((item) => {
		return { json: item };
	});
}

// TODO: Move up later
export async function requestWithAuthentication(
	this: IAllExecuteFunctions,
	credentialsType: string,
	requestOptions: OptionsWithUri | RequestPromiseOptions,
	workflow: Workflow,
	node: INode,
	additionalData: IWorkflowExecuteAdditionalData,
	additionalCredentialOptions?: IAdditionalCredentialOptions,
) {
	let credentialsDecrypted: ICredentialDataDecryptedObject | undefined;

	try {
		const parentTypes = additionalData.credentialsHelper.getParentTypes(credentialsType);

		if (credentialsType === 'oAuth1Api' || parentTypes.includes('oAuth1Api')) {
			return await requestOAuth1.call(this, credentialsType, requestOptions, false);
		}
		if (credentialsType === 'oAuth2Api' || parentTypes.includes('oAuth2Api')) {
			return await requestOAuth2.call(
				this,
				credentialsType,
				requestOptions,
				node,
				additionalData,
				additionalCredentialOptions?.oauth2,
				false,
			);
		}

		if (additionalCredentialOptions?.credentialsDecrypted) {
			credentialsDecrypted = additionalCredentialOptions.credentialsDecrypted.data;
		} else {
			credentialsDecrypted = await this.getCredentials(credentialsType);
		}

		if (credentialsDecrypted === undefined) {
			throw new NodeOperationError(
				node,
				`Node "${node.name}" does not have any credentials of type "${credentialsType}" set!`,
				{ level: 'warning' },
			);
		}

		const data = await additionalData.credentialsHelper.preAuthentication(
			{ helpers: this.helpers },
			credentialsDecrypted,
			credentialsType,
			node,
			false,
		);

		if (data) {
			// make the updated property in the credentials
			// available to the authenticate method
			Object.assign(credentialsDecrypted, data);
		}

		requestOptions = await additionalData.credentialsHelper.authenticate(
			credentialsDecrypted,
			credentialsType,
			requestOptions as IHttpRequestOptions,
			workflow,
			node,
		);
		return await proxyRequestToAxios(workflow, additionalData, node, requestOptions as IDataObject);
	} catch (error) {
		try {
			if (credentialsDecrypted !== undefined) {
				// try to refresh the credentials
				const data = await additionalData.credentialsHelper.preAuthentication(
					{ helpers: this.helpers },
					credentialsDecrypted,
					credentialsType,
					node,
					true,
				);

				if (data) {
					// make the updated property in the credentials
					// available to the authenticate method
					Object.assign(credentialsDecrypted, data);
					requestOptions = await additionalData.credentialsHelper.authenticate(
						credentialsDecrypted,
						credentialsType,
						requestOptions as IHttpRequestOptions,
						workflow,
						node,
					);
					// retry the request
					return await proxyRequestToAxios(
						workflow,
						additionalData,
						node,
						requestOptions as IDataObject,
					);
				}
			}
			throw error;
		} catch (error) {
			throw new NodeApiError(this.getNode(), error);
		}
	}
}

/**
 * Returns the additional keys for Expressions and Function-Nodes
 *
 */
export function getAdditionalKeys(
	additionalData: IWorkflowExecuteAdditionalData,
	mode: WorkflowExecuteMode,
	runExecutionData: IRunExecutionData | null,
	options?: { secretsEnabled?: boolean },
): IWorkflowDataProxyAdditionalKeys {
	const executionId = additionalData.executionId || PLACEHOLDER_EMPTY_EXECUTION_ID;
	const resumeUrl = `${additionalData.webhookWaitingBaseUrl}/${executionId}`;
	const resumeFormUrl = `${additionalData.formWaitingBaseUrl}/${executionId}`;
	return {
		$execution: {
			id: executionId,
			mode: mode === 'manual' ? 'test' : 'production',
			resumeUrl,
			resumeFormUrl,
			customData: runExecutionData
				? {
						set(key: string, value: string): void {
							try {
								setWorkflowExecutionMetadata(runExecutionData, key, value);
							} catch (e) {
								if (mode === 'manual') {
									throw e;
								}
								Logger.verbose(e.message);
							}
						},
						setAll(obj: Record<string, string>): void {
							try {
								setAllWorkflowExecutionMetadata(runExecutionData, obj);
							} catch (e) {
								if (mode === 'manual') {
									throw e;
								}
								Logger.verbose(e.message);
							}
						},
						get(key: string): string {
							return getWorkflowExecutionMetadata(runExecutionData, key);
						},
						getAll(): Record<string, string> {
							return getAllWorkflowExecutionMetadata(runExecutionData);
						},
				  }
				: undefined,
		},
		$vars: additionalData.variables,
		$secrets: options?.secretsEnabled ? getSecretsProxy(additionalData) : undefined,

		// deprecated
		$executionId: executionId,
		$resumeWebhookUrl: resumeUrl,
	};
}

/**
 * Returns the requested decrypted credentials if the node has access to them.
 *
 * @param {Workflow} workflow Workflow which requests the data
 * @param {INode} node Node which request the data
 * @param {string} type The credential type to return
 */
export async function getCredentials(
	workflow: Workflow,
	node: INode,
	type: string,
	additionalData: IWorkflowExecuteAdditionalData,
	mode: WorkflowExecuteMode,
	runExecutionData?: IRunExecutionData | null,
	runIndex?: number,
	connectionInputData?: INodeExecutionData[],
	itemIndex?: number,
): Promise<ICredentialDataDecryptedObject> {
	// Get the NodeType as it has the information if the credentials are required
	const nodeType = workflow.nodeTypes.getByNameAndVersion(node.type, node.typeVersion);
	if (nodeType === undefined) {
		throw new NodeOperationError(
			node,
			`Node type "${node.type}" is not known so can not get credentials!`,
		);
	}

	// Hardcode for now for security reasons that only a single node can access
	// all credentials
	const fullAccess = [HTTP_REQUEST_NODE_TYPE].includes(node.type);

	let nodeCredentialDescription: INodeCredentialDescription | undefined;
	if (!fullAccess) {
		if (nodeType.description.credentials === undefined) {
			throw new NodeOperationError(
				node,
				`Node type "${node.type}" does not have any credentials defined!`,
				{ level: 'warning' },
			);
		}

		nodeCredentialDescription = nodeType.description.credentials.find(
			(credentialTypeDescription) => credentialTypeDescription.name === type,
		);
		if (nodeCredentialDescription === undefined) {
			throw new NodeOperationError(
				node,
				`Node type "${node.type}" does not have any credentials of type "${type}" defined!`,
				{ level: 'warning' },
			);
		}

		if (
			!NodeHelpers.displayParameter(
				additionalData.currentNodeParameters || node.parameters,
				nodeCredentialDescription,
				node,
				node.parameters,
			)
		) {
			// Credentials should not be displayed even if they would be defined
			throw new NodeOperationError(node, 'Credentials not found');
		}
	}

	// Check if node has any credentials defined
	if (!fullAccess && !node.credentials?.[type]) {
		// If none are defined check if the credentials are required or not

		if (nodeCredentialDescription?.required === true) {
			// Credentials are required so error
			if (!node.credentials) {
				throw new NodeOperationError(node, 'Node does not have any credentials set!', {
					level: 'warning',
				});
			}
			if (!node.credentials[type]) {
				throw new NodeOperationError(
					node,
					`Node does not have any credentials set for "${type}"!`,
					{ level: 'warning' },
				);
			}
		} else {
			// Credentials are not required
			throw new NodeOperationError(node, 'Node does not require credentials');
		}
	}

	if (fullAccess && !node.credentials?.[type]) {
		// Make sure that fullAccess nodes still behave like before that if they
		// request access to credentials that are currently not set it returns undefined
		throw new NodeOperationError(node, 'Credentials not found');
	}

	let expressionResolveValues: ICredentialsExpressionResolveValues | undefined;
	if (connectionInputData && runExecutionData && runIndex !== undefined) {
		expressionResolveValues = {
			connectionInputData,
			itemIndex: itemIndex || 0,
			node,
			runExecutionData,
			runIndex,
			workflow,
		} as ICredentialsExpressionResolveValues;
	}

	const nodeCredentials = node.credentials
		? node.credentials[type]
		: ({} as INodeCredentialsDetails);

	// TODO: solve using credentials via expression
	// if (name.charAt(0) === '=') {
	// 	// If the credential name is an expression resolve it
	// 	const additionalKeys = getAdditionalKeys(additionalData, mode);
	// 	name = workflow.expression.getParameterValue(
	// 		name,
	// 		runExecutionData || null,
	// 		runIndex || 0,
	// 		itemIndex || 0,
	// 		node.name,
	// 		connectionInputData || [],
	// 		mode,
	// 		additionalKeys,
	// 	) as string;
	// }

	const decryptedDataObject = await additionalData.credentialsHelper.getDecrypted(
		additionalData,
		nodeCredentials,
		type,
		mode,
		false,
		expressionResolveValues,
	);

	return decryptedDataObject;
}

/**
 * Clean up parameter data to make sure that only valid data gets returned
 * INFO: Currently only converts Luxon Dates as we know for sure it will not be breaking
 */
function cleanupParameterData(inputData: NodeParameterValueType): void {
	if (typeof inputData !== 'object' || inputData === null) {
		return;
	}

	if (Array.isArray(inputData)) {
		inputData.forEach((value) => cleanupParameterData(value as NodeParameterValueType));
		return;
	}

	if (typeof inputData === 'object') {
		Object.keys(inputData).forEach((key) => {
			if (typeof inputData[key as keyof typeof inputData] === 'object') {
				if (inputData[key as keyof typeof inputData]?.constructor.name === 'DateTime') {
					// Is a special luxon date so convert to string
					inputData[key as keyof typeof inputData] =
						inputData[key as keyof typeof inputData]?.toString();
				} else {
					cleanupParameterData(inputData[key as keyof typeof inputData]);
				}
			}
		});
	}
}

const validateResourceMapperValue = (
	parameterName: string,
	paramValues: { [key: string]: unknown },
	node: INode,
	skipRequiredCheck = false,
): ExtendedValidationResult => {
	const result: ExtendedValidationResult = { valid: true, newValue: paramValues };
	const paramNameParts = parameterName.split('.');
	if (paramNameParts.length !== 2) {
		return result;
	}
	const resourceMapperParamName = paramNameParts[0];
	const resourceMapperField = node.parameters[resourceMapperParamName];
	if (!resourceMapperField || !isResourceMapperValue(resourceMapperField)) {
		return result;
	}
	const schema = resourceMapperField.schema;
	const paramValueNames = Object.keys(paramValues);
	for (let i = 0; i < paramValueNames.length; i++) {
		const key = paramValueNames[i];
		const resolvedValue = paramValues[key];
		const schemaEntry = schema.find((s) => s.id === key);

		if (
			!skipRequiredCheck &&
			schemaEntry?.required === true &&
			schemaEntry.type !== 'boolean' &&
			!resolvedValue
		) {
			return {
				valid: false,
				errorMessage: `The value "${String(key)}" is required but not set`,
				fieldName: key,
			};
		}

		if (schemaEntry?.type) {
			const validationResult = validateFieldType(key, resolvedValue, schemaEntry.type, {
				valueOptions: schemaEntry.options,
			});
			if (!validationResult.valid) {
				return { ...validationResult, fieldName: key };
			} else {
				// If it's valid, set the casted value
				paramValues[key] = validationResult.newValue;
			}
		}
	}
	return result;
};

const validateCollection = (
	node: INode,
	runIndex: number,
	itemIndex: number,
	propertyDescription: INodeProperties,
	parameterPath: string[],
	validationResult: ExtendedValidationResult,
): ExtendedValidationResult => {
	let nestedDescriptions: INodeProperties[] | undefined;

	if (propertyDescription.type === 'fixedCollection') {
		nestedDescriptions = (propertyDescription.options as INodePropertyCollection[]).find(
			(entry) => entry.name === parameterPath[1],
		)?.values;
	}

	if (propertyDescription.type === 'collection') {
		nestedDescriptions = propertyDescription.options as INodeProperties[];
	}

	if (!nestedDescriptions) {
		return validationResult;
	}

	const validationMap: {
		[key: string]: { type: FieldType; displayName: string; options?: INodePropertyOptions[] };
	} = {};

	for (const prop of nestedDescriptions) {
		if (!prop.validateType || prop.ignoreValidationDuringExecution) continue;

		validationMap[prop.name] = {
			type: prop.validateType,
			displayName: prop.displayName,
			options:
				prop.validateType === 'options' ? (prop.options as INodePropertyOptions[]) : undefined,
		};
	}

	if (!Object.keys(validationMap).length) {
		return validationResult;
	}

	for (const value of Array.isArray(validationResult.newValue)
		? (validationResult.newValue as IDataObject[])
		: [validationResult.newValue as IDataObject]) {
		for (const key of Object.keys(value)) {
			if (!validationMap[key]) continue;

			const fieldValidationResult = validateFieldType(key, value[key], validationMap[key].type, {
				valueOptions: validationMap[key].options,
			});

			if (!fieldValidationResult.valid) {
				throw new ExpressionError(
					`Invalid input for field '${validationMap[key].displayName}' inside '${propertyDescription.displayName}' in [item ${itemIndex}]`,
					{
						description: fieldValidationResult.errorMessage,
						runIndex,
						itemIndex,
						nodeCause: node.name,
					},
				);
			}
			value[key] = fieldValidationResult.newValue;
		}
	}

	return validationResult;
};

export const validateValueAgainstSchema = (
	node: INode,
	nodeType: INodeType,
	parameterValue: string | number | boolean | object | null | undefined,
	parameterName: string,
	runIndex: number,
	itemIndex: number,
) => {
	const parameterPath = parameterName.split('.');

	const propertyDescription = nodeType.description.properties.find(
		(prop) =>
			parameterPath[0] === prop.name && NodeHelpers.displayParameter(node.parameters, prop, node),
	);

	if (!propertyDescription) {
		return parameterValue;
	}

	let validationResult: ExtendedValidationResult = { valid: true, newValue: parameterValue };

	if (
		parameterPath.length === 1 &&
		propertyDescription.validateType &&
		!propertyDescription.ignoreValidationDuringExecution
	) {
		validationResult = validateFieldType(
			parameterName,
			parameterValue,
			propertyDescription.validateType,
		);
	} else if (
		propertyDescription.type === 'resourceMapper' &&
		parameterPath[1] === 'value' &&
		typeof parameterValue === 'object'
	) {
		validationResult = validateResourceMapperValue(
			parameterName,
			parameterValue as { [key: string]: unknown },
			node,
			propertyDescription.typeOptions?.resourceMapper?.mode !== 'add',
		);
	} else if (['fixedCollection', 'collection'].includes(propertyDescription.type)) {
		validationResult = validateCollection(
			node,
			runIndex,
			itemIndex,
			propertyDescription,
			parameterPath,
			validationResult,
		);
	}

	if (!validationResult.valid) {
		throw new ExpressionError(
			`Invalid input for '${
				validationResult.fieldName
					? String(validationResult.fieldName)
					: propertyDescription.displayName
			}' [item ${itemIndex}]`,
			{
				description: validationResult.errorMessage,
				runIndex,
				itemIndex,
				nodeCause: node.name,
			},
		);
	}
	return validationResult.newValue;
};

/**
 * Returns the requested resolved (all expressions replaced) node parameters.
 *
 * @param {(IRunExecutionData | null)} runExecutionData
 */
export function getNodeParameter(
	workflow: Workflow,
	runExecutionData: IRunExecutionData | null,
	runIndex: number,
	connectionInputData: INodeExecutionData[],
	node: INode,
	parameterName: string,
	itemIndex: number,
	mode: WorkflowExecuteMode,
	additionalKeys: IWorkflowDataProxyAdditionalKeys,
	executeData?: IExecuteData,
	fallbackValue?: any,
	options?: IGetNodeParameterOptions,
): NodeParameterValueType | object {
	const nodeType = workflow.nodeTypes.getByNameAndVersion(node.type, node.typeVersion);
	if (nodeType === undefined) {
		throw new ApplicationError('Node type is unknown so cannot return parameter value', {
			tags: { nodeType: node.type },
		});
	}

	const value = get(node.parameters, parameterName, fallbackValue);

	if (value === undefined) {
		throw new ApplicationError('Could not get parameter', { extra: { parameterName } });
	}

	if (options?.rawExpressions) {
		return value;
	}

	let returnData;

	try {
		returnData = workflow.expression.getParameterValue(
			value,
			runExecutionData,
			runIndex,
			itemIndex,
			node.name,
			connectionInputData,
			mode,
			additionalKeys,
			executeData,
			false,
			{},
			options?.contextNode?.name,
		);
		cleanupParameterData(returnData);
	} catch (e) {
		if (e instanceof ExpressionError && node.continueOnFail && node.type === 'n8n-nodes-base.set') {
			// https://linear.app/n8n/issue/PAY-684
			returnData = [{ name: undefined, value: undefined }];
		} else {
			if (e.context) e.context.parameter = parameterName;
			e.cause = value;
			throw e;
		}
	}

	// This is outside the try/catch because it throws errors with proper messages
	if (options?.extractValue) {
		returnData = extractValue(returnData, parameterName, node, nodeType, itemIndex);
	}

	// Validate parameter value if it has a schema defined(RMC) or validateType defined
	returnData = validateValueAgainstSchema(
		node,
		nodeType,
		returnData,
		parameterName,
		runIndex,
		itemIndex,
	);

	return returnData;
}

/**
 * Returns if execution should be continued even if there was an error.
 *
 */
export function continueOnFail(node: INode): boolean {
	const onError = get(node, 'onError', undefined);

	if (onError === undefined) {
		return get(node, 'continueOnFail', false);
	}

	return ['continueRegularOutput', 'continueErrorOutput'].includes(onError);
}

/**
 * Returns the webhook URL of the webhook with the given name
 *
 */
export function getNodeWebhookUrl(
	name: string,
	workflow: Workflow,
	node: INode,
	additionalData: IWorkflowExecuteAdditionalData,
	mode: WorkflowExecuteMode,
	additionalKeys: IWorkflowDataProxyAdditionalKeys,
	isTest?: boolean,
): string | undefined {
	let baseUrl = additionalData.webhookBaseUrl;
	if (isTest === true) {
		baseUrl = additionalData.webhookTestBaseUrl;
	}

	// eslint-disable-next-line @typescript-eslint/no-use-before-define
	const webhookDescription = getWebhookDescription(name, workflow, node);
	if (webhookDescription === undefined) {
		return undefined;
	}

	const path = workflow.expression.getSimpleParameterValue(
		node,
		webhookDescription.path,
		mode,
		additionalKeys,
	);
	if (path === undefined) {
		return undefined;
	}

	const isFullPath: boolean = workflow.expression.getSimpleParameterValue(
		node,
		webhookDescription.isFullPath,
		mode,
		additionalKeys,
		undefined,
		false,
	) as boolean;
	return NodeHelpers.getNodeWebhookUrl(baseUrl, workflow.id, node, path.toString(), isFullPath);
}

/**
 * Returns the timezone for the workflow
 */
export function getTimezone(workflow: Workflow): string {
	return workflow.settings.timezone ?? getGlobalState().defaultTimezone;
}

/**
 * Returns the full webhook description of the webhook with the given name
 *
 */
export function getWebhookDescription(
	name: string,
	workflow: Workflow,
	node: INode,
): IWebhookDescription | undefined {
	const nodeType = workflow.nodeTypes.getByNameAndVersion(node.type, node.typeVersion);

	if (nodeType.description.webhooks === undefined) {
		// Node does not have any webhooks so return
		return undefined;
	}

	for (const webhookDescription of nodeType.description.webhooks) {
		if (webhookDescription.name === name) {
			return webhookDescription;
		}
	}

	return undefined;
}

// TODO: Change options to an object
const addExecutionDataFunctions = async (
	type: 'input' | 'output',
	nodeName: string,
	data: INodeExecutionData[][] | ExecutionBaseError,
	runExecutionData: IRunExecutionData,
	connectionType: ConnectionTypes,
	additionalData: IWorkflowExecuteAdditionalData,
	sourceNodeName: string,
	sourceNodeRunIndex: number,
	currentNodeRunIndex: number,
): Promise<void> => {
	if (connectionType === 'main') {
		throw new ApplicationError('Setting type is not supported for main connection', {
			extra: { type },
		});
	}

	let taskData: ITaskData | undefined;
	if (type === 'input') {
		taskData = {
			startTime: new Date().getTime(),
			executionTime: 0,
			executionStatus: 'running',
			source: [null],
		};
	} else {
		// At the moment we expect that there is always an input sent before the output
		taskData = get(
			runExecutionData,
			['resultData', 'runData', nodeName, currentNodeRunIndex],
			undefined,
		);
		if (taskData === undefined) {
			return;
		}
	}
	taskData = taskData!;

	if (data instanceof Error) {
		// TODO: Or "failed", what is the difference
		taskData.executionStatus = 'error';
		taskData.error = data;
	} else {
		if (type === 'output') {
			taskData.executionStatus = 'success';
		}
		taskData.data = {
			[connectionType]: data,
		} as ITaskDataConnections;
	}

	if (type === 'input') {
		if (!(data instanceof Error)) {
			taskData.inputOverride = {
				[connectionType]: data,
			} as ITaskDataConnections;
		}

		if (!runExecutionData.resultData.runData.hasOwnProperty(nodeName)) {
			runExecutionData.resultData.runData[nodeName] = [];
		}

		runExecutionData.resultData.runData[nodeName][currentNodeRunIndex] = taskData;
		if (additionalData.sendDataToUI) {
			additionalData.sendDataToUI('nodeExecuteBefore', {
				executionId: additionalData.executionId,
				nodeName,
			});
		}
	} else {
		// Outputs
		taskData.executionTime = new Date().getTime() - taskData.startTime;

		if (additionalData.sendDataToUI) {
			additionalData.sendDataToUI('nodeExecuteAfter', {
				executionId: additionalData.executionId,
				nodeName,
				data: taskData,
			});
		}

		if (get(runExecutionData, 'executionData.metadata', undefined) === undefined) {
			runExecutionData.executionData!.metadata = {};
		}

		let sourceTaskData = get(runExecutionData, `executionData.metadata[${sourceNodeName}]`);

		if (!sourceTaskData) {
			runExecutionData.executionData!.metadata[sourceNodeName] = [];
			sourceTaskData = runExecutionData.executionData!.metadata[sourceNodeName];
		}

		if (!sourceTaskData[sourceNodeRunIndex]) {
			sourceTaskData[sourceNodeRunIndex] = {
				subRun: [],
			};
		}

		sourceTaskData[sourceNodeRunIndex]!.subRun!.push({
			node: nodeName,
			runIndex: currentNodeRunIndex,
		});
	}
};

const getCommonWorkflowFunctions = (
	workflow: Workflow,
	node: INode,
	additionalData: IWorkflowExecuteAdditionalData,
): Omit<FunctionsBase, 'getCredentials'> => ({
	logger: Logger,
	getExecutionId: () => additionalData.executionId!,
	getNode: () => deepCopy(node),
	getWorkflow: () => ({
		id: workflow.id,
		name: workflow.name,
		active: workflow.active,
	}),
	getWorkflowStaticData: (type) => workflow.getStaticData(type, node),

	getRestApiUrl: () => additionalData.restApiUrl,
	getInstanceBaseUrl: () => additionalData.instanceBaseUrl,
	getInstanceId: () => Container.get(InstanceSettings).instanceId,
	getTimezone: () => getTimezone(workflow),

	prepareOutputData: async (outputData) => [outputData],
});

const executionCancellationFunctions = (
	abortSignal?: AbortSignal,
): Pick<IExecuteFunctions, 'onExecutionCancellation' | 'getExecutionCancelSignal'> => ({
	getExecutionCancelSignal: () => abortSignal,
	onExecutionCancellation: (handler) => {
		const fn = () => {
			abortSignal?.removeEventListener('abort', fn);
			handler();
		};
		abortSignal?.addEventListener('abort', fn);
	},
});

const getRequestHelperFunctions = (
	workflow: Workflow,
	node: INode,
	additionalData: IWorkflowExecuteAdditionalData,
): RequestHelperFunctions => {
	const getResolvedValue = (
		parameterValue: NodeParameterValueType,
		itemIndex: number,
		runIndex: number,
		executeData: IExecuteData,
		additionalKeys?: IWorkflowDataProxyAdditionalKeys,
		returnObjectAsString = false,
	): NodeParameterValueType => {
		const runExecutionData: IRunExecutionData | null = null;
		const connectionInputData: INodeExecutionData[] = [];
		const mode: WorkflowExecuteMode = 'internal';

		if (
			typeof parameterValue === 'object' ||
			(typeof parameterValue === 'string' && parameterValue.charAt(0) === '=')
		) {
			return workflow.expression.getParameterValue(
				parameterValue,
				runExecutionData,
				runIndex,
				itemIndex,
				node.name,
				connectionInputData,
				mode,
				additionalKeys ?? {},
				executeData,
				returnObjectAsString,
			);
		}

		return parameterValue;
	};

	return {
		httpRequest,
		async requestWithAuthenticationPaginated(
			this: IExecuteFunctions,
			requestOptions: OptionsWithUri,
			itemIndex: number,
			paginationOptions: PaginationOptions,
			credentialsType?: string,
			additionalCredentialOptions?: IAdditionalCredentialOptions,
		): Promise<any[]> {
			const responseData = [];
			if (!requestOptions.qs) {
				requestOptions.qs = {};
			}
			requestOptions.resolveWithFullResponse = true;
			requestOptions.simple = false;

			let tempResponseData: IN8nHttpFullResponse;
			let makeAdditionalRequest: boolean;
			let paginateRequestData: IHttpRequestOptions;

			const runIndex = 0;

			const additionalKeys = {
				$request: requestOptions,
				$response: {} as IN8nHttpFullResponse,
				$version: node.typeVersion,
				$pageCount: 0,
			};

			const executeData: IExecuteData = {
				data: {},
				node,
				source: null,
			};

			const hashData = {
				identicalCount: 0,
				previousLength: 0,
				previousHash: '',
			};
			do {
				paginateRequestData = getResolvedValue(
					paginationOptions.request as unknown as NodeParameterValueType,
					itemIndex,
					runIndex,
					executeData,
					additionalKeys,
					false,
				) as object as IHttpRequestOptions;

				const tempRequestOptions = merge(requestOptions, paginateRequestData);

				if (credentialsType) {
					tempResponseData = await this.helpers.requestWithAuthentication.call(
						this,
						credentialsType,
						tempRequestOptions,
						additionalCredentialOptions,
					);
				} else {
					tempResponseData = await this.helpers.request(tempRequestOptions);
				}

				const newResponse: IN8nHttpFullResponse = Object.assign(
					{
						body: {},
						headers: {},
						statusCode: 0,
					},
					pick(tempResponseData, ['body', 'headers', 'statusCode']),
				);

				let contentBody: Exclude<IN8nHttpResponse, Buffer>;

				if (
					newResponse.body?.constructor.name === 'IncomingMessage' &&
					paginationOptions.binaryResult !== true
				) {
					const data = await this.helpers
						.binaryToBuffer(newResponse.body as Buffer | Readable)
						.then((body) => body.toString());
					// Keep the original string version that we can use it to hash if needed
					contentBody = data;

					const responseContentType = newResponse.headers['content-type']?.toString() ?? '';
					if (responseContentType.includes('application/json')) {
						newResponse.body = jsonParse(data, { fallbackValue: {} });
					} else {
						newResponse.body = data;
					}
					tempResponseData.__bodyResolved = true;
					tempResponseData.body = newResponse.body;
				} else {
					contentBody = newResponse.body;
				}

				if (paginationOptions.binaryResult !== true || tempResponseData.headers.etag) {
					// If the data is not binary (and so not a stream), or an etag is present,
					// we check via etag or hash if identical data is received

					let contentLength = 0;
					if ('content-length' in tempResponseData.headers) {
						contentLength = parseInt(tempResponseData.headers['content-length'] as string) || 0;
					}

					if (hashData.previousLength === contentLength) {
						let hash: string;
						if (tempResponseData.headers.etag) {
							// If an etag is provided, we use it as "hash"
							hash = tempResponseData.headers.etag as string;
						} else {
							// If there is no etag, we calculate a hash from the data in the body
							if (typeof contentBody !== 'string') {
								contentBody = JSON.stringify(contentBody);
							}
							hash = crypto.createHash('md5').update(contentBody).digest('base64');
						}

						if (hashData.previousHash === hash) {
							hashData.identicalCount += 1;
							if (hashData.identicalCount > 2) {
								// Length was identical 5x and hash 3x
								throw new NodeOperationError(
									node,
									'The returned response was identical 5x, so requests got stopped',
									{
										itemIndex,
										description:
											'Check if "Pagination Completed When" has been configured correctly.',
									},
								);
							}
						} else {
							hashData.identicalCount = 0;
						}
						hashData.previousHash = hash;
					} else {
						hashData.identicalCount = 0;
					}
					hashData.previousLength = contentLength;
				}

				responseData.push(tempResponseData);

				additionalKeys.$response = newResponse;
				additionalKeys.$pageCount = additionalKeys.$pageCount + 1;

				if (
					paginationOptions.maxRequests &&
					additionalKeys.$pageCount >= paginationOptions.maxRequests
				) {
					break;
				}

				makeAdditionalRequest = getResolvedValue(
					paginationOptions.continue,
					itemIndex,
					runIndex,
					executeData,
					additionalKeys,
					false,
				) as boolean;

				if (makeAdditionalRequest) {
					if (paginationOptions.requestInterval) {
						await sleep(paginationOptions.requestInterval);
					}
					if (tempResponseData.statusCode < 200 || tempResponseData.statusCode >= 300) {
						// We have it configured to let all requests pass no matter the response code
						// via "requestOptions.simple = false" to not by default fail if it is for example
						// configured to stop on 404 response codes. For that reason we have to throw here
						// now an error manually if the response code is not a success one.
						let data = tempResponseData.body;
						if (
							data?.constructor.name === 'IncomingMessage' &&
							paginationOptions.binaryResult !== true
						) {
							data = await this.helpers
								.binaryToBuffer(tempResponseData.body as Buffer | Readable)
								.then((body) => body.toString());
						} else if (typeof data === 'object') {
							data = JSON.stringify(data);
						}

						throw Object.assign(
							new Error(`${tempResponseData.statusCode} - "${data?.toString()}"`),
							{
								statusCode: tempResponseData.statusCode,
								error: data,
								isAxiosError: true,
								response: {
									headers: tempResponseData.headers,
									status: tempResponseData.statusCode,
									statusText: tempResponseData.statusMessage,
								},
							},
						);
					}
				}
			} while (makeAdditionalRequest);

			return responseData;
		},
		async httpRequestWithAuthentication(
			this,
			credentialsType,
			requestOptions,
			additionalCredentialOptions,
		): Promise<any> {
			return httpRequestWithAuthentication.call(
				this,
				credentialsType,
				requestOptions,
				workflow,
				node,
				additionalData,
				additionalCredentialOptions,
			);
		},

		request: async (uriOrObject, options) =>
			proxyRequestToAxios(workflow, additionalData, node, uriOrObject, options),

		async requestWithAuthentication(
			this,
			credentialsType,
			requestOptions,
			additionalCredentialOptions,
		): Promise<any> {
			return requestWithAuthentication.call(
				this,
				credentialsType,
				requestOptions,
				workflow,
				node,
				additionalData,
				additionalCredentialOptions,
			);
		},

		async requestOAuth1(
			this: IAllExecuteFunctions,
			credentialsType: string,
			requestOptions: OptionsWithUrl | RequestPromiseOptions,
		): Promise<any> {
			return requestOAuth1.call(this, credentialsType, requestOptions);
		},

		async requestOAuth2(
			this: IAllExecuteFunctions,
			credentialsType: string,
			requestOptions: OptionsWithUri | RequestPromiseOptions,
			oAuth2Options?: IOAuth2Options,
		): Promise<any> {
			return requestOAuth2.call(
				this,
				credentialsType,
				requestOptions,
				node,
				additionalData,
				oAuth2Options,
			);
		},
	};
};

const getAllowedPaths = () => {
	const restrictFileAccessTo = process.env[RESTRICT_FILE_ACCESS_TO];
	if (!restrictFileAccessTo) {
		return [];
	}
	const allowedPaths = restrictFileAccessTo
		.split(';')
		.map((path) => path.trim())
		.filter((path) => path);
	return allowedPaths;
};

function isFilePathBlocked(filePath: string): boolean {
	const allowedPaths = getAllowedPaths();
	const resolvedFilePath = path.resolve(filePath);
	const blockFileAccessToN8nFiles = process.env[BLOCK_FILE_ACCESS_TO_N8N_FILES] !== 'false';

	//if allowed paths are defined, allow access only to those paths
	if (allowedPaths.length) {
		for (const path of allowedPaths) {
			if (resolvedFilePath.startsWith(path)) {
				return false;
			}
		}

		return true;
	}

	//restrict access to .n8n folder and other .env config related paths
	if (blockFileAccessToN8nFiles) {
		const { n8nFolder } = Container.get(InstanceSettings);
		const restrictedPaths = [n8nFolder];

		if (process.env[CONFIG_FILES]) {
			restrictedPaths.push(...process.env[CONFIG_FILES].split(','));
		}

		if (process.env[CUSTOM_EXTENSION_ENV]) {
			const customExtensionFolders = process.env[CUSTOM_EXTENSION_ENV].split(';');
			restrictedPaths.push(...customExtensionFolders);
		}

		if (process.env[BINARY_DATA_STORAGE_PATH]) {
			restrictedPaths.push(process.env[BINARY_DATA_STORAGE_PATH]);
		}

		if (process.env[UM_EMAIL_TEMPLATES_INVITE]) {
			restrictedPaths.push(process.env[UM_EMAIL_TEMPLATES_INVITE]);
		}

		if (process.env[UM_EMAIL_TEMPLATES_PWRESET]) {
			restrictedPaths.push(process.env[UM_EMAIL_TEMPLATES_PWRESET]);
		}

		//check if the file path is restricted
		for (const path of restrictedPaths) {
			if (resolvedFilePath.startsWith(path)) {
				return true;
			}
		}
	}

	//path is not restricted
	return false;
}

const getFileSystemHelperFunctions = (node: INode): FileSystemHelperFunctions => ({
	async createReadStream(filePath) {
		try {
			await fsAccess(filePath);
		} catch (error) {
			throw error.code === 'ENOENT'
				? new NodeOperationError(node, error, {
						message: `The file "${String(filePath)}" could not be accessed.`,
						level: 'warning',
				  })
				: error;
		}
		if (isFilePathBlocked(filePath as string)) {
			const allowedPaths = getAllowedPaths();
			const message = allowedPaths.length ? ` Allowed paths: ${allowedPaths.join(', ')}` : '';
			throw new NodeOperationError(node, `Access to the file is not allowed.${message}`, {
				level: 'warning',
			});
		}
		return createReadStream(filePath);
	},

	getStoragePath() {
		return path.join(Container.get(InstanceSettings).n8nFolder, `storage/${node.type}`);
	},

	async writeContentToFile(filePath, content, flag) {
		if (isFilePathBlocked(filePath as string)) {
			throw new NodeOperationError(node, `The file "${String(filePath)}" is not writable.`, {
				level: 'warning',
			});
		}
		return fsWriteFile(filePath, content, { encoding: 'binary', flag });
	},
});

const getNodeHelperFunctions = (
	{ executionId }: IWorkflowExecuteAdditionalData,
	workflowId: string,
): NodeHelperFunctions => ({
	copyBinaryFile: async (filePath, fileName, mimeType) =>
		copyBinaryFile(workflowId, executionId!, filePath, fileName, mimeType),
});

const getBinaryHelperFunctions = (
	{ executionId }: IWorkflowExecuteAdditionalData,
	workflowId: string,
): BinaryHelperFunctions => ({
	getBinaryPath,
	getBinaryStream,
	getBinaryMetadata,
	binaryToBuffer: async (body: Buffer | Readable) =>
		Container.get(BinaryDataService).toBuffer(body),
	prepareBinaryData: async (binaryData, filePath, mimeType) =>
		prepareBinaryData(binaryData, executionId!, workflowId, filePath, mimeType),
	setBinaryDataBuffer: async (data, binaryData) =>
		setBinaryDataBuffer(data, binaryData, workflowId, executionId!),
	copyBinaryFile: async () => {
		throw new ApplicationError('`copyBinaryFile` has been removed. Please upgrade this node.');
	},
});

/**
 * Returns a copy of the items which only contains the json data and
 * of that only the defined properties
 */
export function copyInputItems(items: INodeExecutionData[], properties: string[]): IDataObject[] {
	return items.map((item) => {
		const newItem: IDataObject = {};
		for (const property of properties) {
			if (item.json[property] === undefined) {
				newItem[property] = null;
			} else {
				newItem[property] = deepCopy(item.json[property]);
			}
		}
		return newItem;
	});
}

/**
 * Returns the execute functions the poll nodes have access to.
 */
// TODO: Check if I can get rid of: additionalData, and so then maybe also at ActiveWorkflowRunner.add
export function getExecutePollFunctions(
	workflow: Workflow,
	node: INode,
	additionalData: IWorkflowExecuteAdditionalData,
	mode: WorkflowExecuteMode,
	activation: WorkflowActivateMode,
): IPollFunctions {
	return ((workflow: Workflow, node: INode) => {
		return {
			...getCommonWorkflowFunctions(workflow, node, additionalData),
			__emit: (data: INodeExecutionData[][]): void => {
				throw new ApplicationError(
					'Overwrite NodeExecuteFunctions.getExecutePollFunctions.__emit function!',
				);
			},
			__emitError(error: Error) {
				throw new ApplicationError(
					'Overwrite NodeExecuteFunctions.getExecutePollFunctions.__emitError function!',
				);
			},
			getMode: () => mode,
			getActivationMode: () => activation,
			getCredentials: async (type) => getCredentials(workflow, node, type, additionalData, mode),
			getNodeParameter: (
				parameterName: string,
				fallbackValue?: any,
				options?: IGetNodeParameterOptions,
			): NodeParameterValueType | object => {
				const runExecutionData: IRunExecutionData | null = null;
				const itemIndex = 0;
				const runIndex = 0;
				const connectionInputData: INodeExecutionData[] = [];

				return getNodeParameter(
					workflow,
					runExecutionData,
					runIndex,
					connectionInputData,
					node,
					parameterName,
					itemIndex,
					mode,
					getAdditionalKeys(additionalData, mode, runExecutionData),
					undefined,
					fallbackValue,
					options,
				);
			},
			helpers: {
				createDeferredPromise,
				...getRequestHelperFunctions(workflow, node, additionalData),
				...getBinaryHelperFunctions(additionalData, workflow.id),
				returnJsonArray,
			},
		};
	})(workflow, node);
}

/**
 * Returns the execute functions the trigger nodes have access to.
 */
// TODO: Check if I can get rid of: additionalData, and so then maybe also at ActiveWorkflowRunner.add
export function getExecuteTriggerFunctions(
	workflow: Workflow,
	node: INode,
	additionalData: IWorkflowExecuteAdditionalData,
	mode: WorkflowExecuteMode,
	activation: WorkflowActivateMode,
): ITriggerFunctions {
	return ((workflow: Workflow, node: INode) => {
		return {
			...getCommonWorkflowFunctions(workflow, node, additionalData),
			emit: (data: INodeExecutionData[][]): void => {
				throw new ApplicationError(
					'Overwrite NodeExecuteFunctions.getExecuteTriggerFunctions.emit function!',
				);
			},
			emitError: (error: Error): void => {
				throw new ApplicationError(
					'Overwrite NodeExecuteFunctions.getExecuteTriggerFunctions.emit function!',
				);
			},
			getMode: () => mode,
			getActivationMode: () => activation,
			getCredentials: async (type) => getCredentials(workflow, node, type, additionalData, mode),
			getNodeParameter: (
				parameterName: string,
				fallbackValue?: any,
				options?: IGetNodeParameterOptions,
			): NodeParameterValueType | object => {
				const runExecutionData: IRunExecutionData | null = null;
				const itemIndex = 0;
				const runIndex = 0;
				const connectionInputData: INodeExecutionData[] = [];

				return getNodeParameter(
					workflow,
					runExecutionData,
					runIndex,
					connectionInputData,
					node,
					parameterName,
					itemIndex,
					mode,
					getAdditionalKeys(additionalData, mode, runExecutionData),
					undefined,
					fallbackValue,
					options,
				);
			},
			helpers: {
				createDeferredPromise,
				...getRequestHelperFunctions(workflow, node, additionalData),
				...getBinaryHelperFunctions(additionalData, workflow.id),
				returnJsonArray,
			},
		};
	})(workflow, node);
}

/**
 * Returns the execute functions regular nodes have access to.
 */
export function getExecuteFunctions(
	workflow: Workflow,
	runExecutionData: IRunExecutionData,
	runIndex: number,
	connectionInputData: INodeExecutionData[],
	inputData: ITaskDataConnections,
	node: INode,
	additionalData: IWorkflowExecuteAdditionalData,
	executeData: IExecuteData,
	mode: WorkflowExecuteMode,
	closeFunctions: CloseFunction[],
	abortSignal?: AbortSignal,
): IExecuteFunctions {
	return ((workflow, runExecutionData, connectionInputData, inputData, node) => {
		return {
			...getCommonWorkflowFunctions(workflow, node, additionalData),
			...executionCancellationFunctions(abortSignal),
			getMode: () => mode,
			getCredentials: async (type, itemIndex) =>
				getCredentials(
					workflow,
					node,
					type,
					additionalData,
					mode,
					runExecutionData,
					runIndex,
					connectionInputData,
					itemIndex,
				),
			getExecuteData: () => executeData,
			continueOnFail: () => continueOnFail(node),
			evaluateExpression: (expression: string, itemIndex: number) => {
				return workflow.expression.resolveSimpleParameterValue(
					`=${expression}`,
					{},
					runExecutionData,
					runIndex,
					itemIndex,
					node.name,
					connectionInputData,
					mode,
					getAdditionalKeys(additionalData, mode, runExecutionData),
					executeData,
				);
			},
			async executeWorkflow(
				workflowInfo: IExecuteWorkflowInfo,
				inputData?: INodeExecutionData[],
			): Promise<any> {
				return additionalData
					.executeWorkflow(workflowInfo, additionalData, {
						parentWorkflowId: workflow.id?.toString(),
						inputData,
						parentWorkflowSettings: workflow.settings,
						node,
					})
					.then(async (result) =>
						Container.get(BinaryDataService).duplicateBinaryData(
							workflow.id,
							additionalData.executionId!,
							result,
						),
					);
			},
			getContext(type: ContextType): IContextObject {
				return NodeHelpers.getContext(runExecutionData, type, node);
			},
			async getInputConnectionData(
				inputName: ConnectionTypes,
				itemIndex: number,
				// TODO: Not implemented yet, and maybe also not needed
				inputIndex?: number,
			): Promise<unknown> {
				const node = this.getNode();
				const nodeType = workflow.nodeTypes.getByNameAndVersion(node.type, node.typeVersion);

				const inputs = NodeHelpers.getNodeInputs(workflow, node, nodeType.description);

				let inputConfiguration = inputs.find((input) => {
					if (typeof input === 'string') {
						return input === inputName;
					}
					return input.type === inputName;
				});

				if (inputConfiguration === undefined) {
					throw new ApplicationError('Node does not have input of type', {
						extra: { nodeName: node.name, inputName },
					});
				}

				if (typeof inputConfiguration === 'string') {
					inputConfiguration = {
						type: inputConfiguration,
					} as INodeInputConfiguration;
				}

				const parentNodes = workflow.getParentNodes(node.name, inputName, 1);
				if (parentNodes.length === 0) {
					return inputConfiguration.maxConnections === 1 ? undefined : [];
				}

				const constParentNodes = parentNodes
					.map((nodeName) => {
						return workflow.getNode(nodeName) as INode;
					})
					.filter((connectedNode) => connectedNode.disabled !== true)
					.map(async (connectedNode) => {
						const nodeType = workflow.nodeTypes.getByNameAndVersion(
							connectedNode.type,
							connectedNode.typeVersion,
						);

						if (!nodeType.supplyData) {
							throw new ApplicationError('Node does not have a `supplyData` method defined', {
								extra: { nodeName: connectedNode.name },
							});
						}

						const context = Object.assign({}, this);

						context.getNodeParameter = (
							parameterName: string,
							itemIndex: number,
							fallbackValue?: any,
							options?: IGetNodeParameterOptions,
						) => {
							return getNodeParameter(
								workflow,
								runExecutionData,
								runIndex,
								connectionInputData,
								connectedNode,
								parameterName,
								itemIndex,
								mode,
								getAdditionalKeys(additionalData, mode, runExecutionData),
								executeData,
								fallbackValue,
								{ ...(options || {}), contextNode: node },
							) as any;
						};

						// TODO: Check what else should be overwritten
						context.getNode = () => {
							return deepCopy(connectedNode);
						};

						context.getCredentials = async (key: string) => {
							try {
								return await getCredentials(
									workflow,
									connectedNode,
									key,
									additionalData,
									mode,
									runExecutionData,
									runIndex,
									connectionInputData,
									itemIndex,
								);
							} catch (error) {
								// Display the error on the node which is causing it

								let currentNodeRunIndex = 0;
								if (runExecutionData.resultData.runData.hasOwnProperty(node.name)) {
									currentNodeRunIndex = runExecutionData.resultData.runData[node.name].length;
								}

								await addExecutionDataFunctions(
									'input',
									connectedNode.name,
									error,
									runExecutionData,
									inputName,
									additionalData,
									node.name,
									runIndex,
									currentNodeRunIndex,
								);

								throw error;
							}
						};

						try {
							const response = await nodeType.supplyData.call(context, itemIndex);
							if (response.closeFunction) {
								closeFunctions.push(response.closeFunction);
							}
							return response;
						} catch (error) {
							// Propagate errors from sub-nodes
							if (error.functionality === 'configuration-node') throw error;
							if (!(error instanceof ExecutionBaseError)) {
								error = new NodeOperationError(connectedNode, error, {
									itemIndex,
								});
							}

							let currentNodeRunIndex = 0;
							if (runExecutionData.resultData.runData.hasOwnProperty(node.name)) {
								currentNodeRunIndex = runExecutionData.resultData.runData[node.name].length;
							}

							// Display the error on the node which is causing it
							await addExecutionDataFunctions(
								'input',
								connectedNode.name,
								error,
								runExecutionData,
								inputName,
								additionalData,
								node.name,
								runIndex,
								currentNodeRunIndex,
							);

							// Display on the calling node which node has the error
							throw new NodeOperationError(
								connectedNode,
								`Error in sub-node ${connectedNode.name}`,
								{
									itemIndex,
									functionality: 'configuration-node',
									description: error.message,
								},
							);
						}
					});

				// Validate the inputs
				const nodes = await Promise.all(constParentNodes);

				if (inputConfiguration.required && nodes.length === 0) {
					throw new NodeOperationError(node, `A ${inputName} processor node must be connected!`);
				}
				if (
					inputConfiguration.maxConnections !== undefined &&
					nodes.length > inputConfiguration.maxConnections
				) {
					throw new NodeOperationError(
						node,
						`Only ${inputConfiguration.maxConnections} ${inputName} processor nodes are/is allowed to be connected!`,
					);
				}

				return inputConfiguration.maxConnections === 1
					? (nodes || [])[0]?.response
					: nodes.map((node) => node.response);
			},
			getNodeOutputs(): INodeOutputConfiguration[] {
				const nodeType = workflow.nodeTypes.getByNameAndVersion(node.type, node.typeVersion);
				return NodeHelpers.getNodeOutputs(workflow, node, nodeType.description).map((output) => {
					if (typeof output === 'string') {
						return {
							type: output,
						};
					}
					return output;
				});
			},
			getInputData: (inputIndex = 0, inputName = 'main') => {
				if (!inputData.hasOwnProperty(inputName)) {
					// Return empty array because else it would throw error when nothing is connected to input
					return [];
				}

				// TODO: Check if nodeType has input with that index defined
				if (inputData[inputName].length < inputIndex) {
					throw new ApplicationError('Could not get input with given index', {
						extra: { inputIndex, inputName },
					});
				}

				if (inputData[inputName][inputIndex] === null) {
					throw new ApplicationError('Value of input was not set', {
						extra: { inputIndex, inputName },
					});
				}

				return inputData[inputName][inputIndex] as INodeExecutionData[];
			},
			getInputSourceData: (inputIndex = 0, inputName = 'main') => {
				if (executeData?.source === null) {
					// Should never happen as n8n sets it automatically
					throw new ApplicationError('Source data is missing');
				}
				return executeData.source[inputName][inputIndex];
			},
			getNodeParameter: (
				parameterName: string,
				itemIndex: number,
				fallbackValue?: any,
				options?: IGetNodeParameterOptions,
			): NodeParameterValueType | object => {
				return getNodeParameter(
					workflow,
					runExecutionData,
					runIndex,
					connectionInputData,
					node,
					parameterName,
					itemIndex,
					mode,
					getAdditionalKeys(additionalData, mode, runExecutionData),
					executeData,
					fallbackValue,
					options,
				);
			},
			getWorkflowDataProxy: (itemIndex: number): IWorkflowDataProxyData => {
				const dataProxy = new WorkflowDataProxy(
					workflow,
					runExecutionData,
					runIndex,
					itemIndex,
					node.name,
					connectionInputData,
					{},
					mode,
					getAdditionalKeys(additionalData, mode, runExecutionData),
					executeData,
				);
				return dataProxy.getDataProxy();
			},
			binaryToBuffer: async (body: Buffer | Readable) =>
				Container.get(BinaryDataService).toBuffer(body),
			async putExecutionToWait(waitTill: Date): Promise<void> {
				runExecutionData.waitTill = waitTill;
				if (additionalData.setExecutionStatus) {
					additionalData.setExecutionStatus('waiting');
				}
			},
			sendMessageToUI(...args: any[]): void {
				if (mode !== 'manual') {
					return;
				}
				try {
					if (additionalData.sendDataToUI) {
						args = args.map((arg) => {
							// prevent invalid dates from being logged as null
							if (arg.isLuxonDateTime && arg.invalidReason) return { ...arg };

							// log valid dates in human readable format, as in browser
							if (arg.isLuxonDateTime) return new Date(arg.ts).toString();
							if (arg instanceof Date) return arg.toString();

							return arg;
						});

						additionalData.sendDataToUI('sendConsoleMessage', {
							source: `[Node: "${node.name}"]`,
							messages: args,
						});
					}
				} catch (error) {
					Logger.warn(`There was a problem sending message to UI: ${error.message}`);
				}
			},
			async sendResponse(response: IExecuteResponsePromiseData): Promise<void> {
				await additionalData.hooks?.executeHookFunctions('sendResponse', [response]);
			},

			addInputData(
				connectionType: ConnectionTypes,
				data: INodeExecutionData[][] | ExecutionBaseError,
			): { index: number } {
				const nodeName = this.getNode().name;
				let currentNodeRunIndex = 0;
				if (runExecutionData.resultData.runData.hasOwnProperty(nodeName)) {
					currentNodeRunIndex = runExecutionData.resultData.runData[nodeName].length;
				}

				addExecutionDataFunctions(
					'input',
					this.getNode().name,
					data,
					runExecutionData,
					connectionType,
					additionalData,
					node.name,
					runIndex,
					currentNodeRunIndex,
				).catch((error) => {
					Logger.warn(
						`There was a problem logging input data of node "${this.getNode().name}": ${
							error.message
						}`,
					);
				});

				return { index: currentNodeRunIndex };
			},
			addOutputData(
				connectionType: ConnectionTypes,
				currentNodeRunIndex: number,
				data: INodeExecutionData[][] | ExecutionBaseError,
			): void {
				addExecutionDataFunctions(
					'output',
					this.getNode().name,
					data,
					runExecutionData,
					connectionType,
					additionalData,
					node.name,
					runIndex,
					currentNodeRunIndex,
				).catch((error) => {
					Logger.warn(
						`There was a problem logging output data of node "${this.getNode().name}": ${
							error.message
						}`,
					);
				});
			},
			helpers: {
				createDeferredPromise,
				copyInputItems,
				...getRequestHelperFunctions(workflow, node, additionalData),
				...getFileSystemHelperFunctions(node),
				...getBinaryHelperFunctions(additionalData, workflow.id),
				assertBinaryData: (itemIndex, propertyName) =>
					assertBinaryData(workflow, inputData, node, itemIndex, propertyName, 0),
				getBinaryDataBuffer: async (itemIndex, propertyName) =>
					getBinaryDataBuffer(workflow, inputData, node, itemIndex, propertyName, 0),

				returnJsonArray,
				normalizeItems,
				constructExecutionMetaData,
			},
			nodeHelpers: getNodeHelperFunctions(additionalData, workflow.id),
		};
	})(workflow, runExecutionData, connectionInputData, inputData, node) as IExecuteFunctions;
}

/**
 * Returns the execute functions regular nodes have access to when single-function is defined.
 */
export function getExecuteSingleFunctions(
	workflow: Workflow,
	runExecutionData: IRunExecutionData,
	runIndex: number,
	connectionInputData: INodeExecutionData[],
	inputData: ITaskDataConnections,
	node: INode,
	itemIndex: number,
	additionalData: IWorkflowExecuteAdditionalData,
	executeData: IExecuteData,
	mode: WorkflowExecuteMode,
	abortSignal?: AbortSignal,
): IExecuteSingleFunctions {
	return ((workflow, runExecutionData, connectionInputData, inputData, node, itemIndex) => {
		return {
			...getCommonWorkflowFunctions(workflow, node, additionalData),
			...executionCancellationFunctions(abortSignal),
			continueOnFail: () => continueOnFail(node),
			evaluateExpression: (expression: string, evaluateItemIndex: number | undefined) => {
				evaluateItemIndex = evaluateItemIndex === undefined ? itemIndex : evaluateItemIndex;
				return workflow.expression.resolveSimpleParameterValue(
					`=${expression}`,
					{},
					runExecutionData,
					runIndex,
					evaluateItemIndex,
					node.name,
					connectionInputData,
					mode,
					getAdditionalKeys(additionalData, mode, runExecutionData),
					executeData,
				);
			},
			getContext(type: ContextType): IContextObject {
				return NodeHelpers.getContext(runExecutionData, type, node);
			},
			getCredentials: async (type) =>
				getCredentials(
					workflow,
					node,
					type,
					additionalData,
					mode,
					runExecutionData,
					runIndex,
					connectionInputData,
					itemIndex,
				),
			getInputData: (inputIndex = 0, inputName = 'main') => {
				if (!inputData.hasOwnProperty(inputName)) {
					// Return empty array because else it would throw error when nothing is connected to input
					return { json: {} };
				}

				// TODO: Check if nodeType has input with that index defined
				if (inputData[inputName].length < inputIndex) {
					throw new ApplicationError('Could not get input index', {
						extra: { inputIndex, inputName },
					});
				}

				const allItems = inputData[inputName][inputIndex];

				if (allItems === null) {
					throw new ApplicationError('Input index was not set', {
						extra: { inputIndex, inputName },
					});
				}

				if (allItems[itemIndex] === null) {
					throw new ApplicationError('Value of input with given index was not set', {
						extra: { inputIndex, inputName, itemIndex },
					});
				}

				return allItems[itemIndex];
			},
			getInputSourceData: (inputIndex = 0, inputName = 'main') => {
				if (executeData?.source === null) {
					// Should never happen as n8n sets it automatically
					throw new ApplicationError('Source data is missing');
				}
				return executeData.source[inputName][inputIndex] as ISourceData;
			},
			getItemIndex: () => itemIndex,
			getMode: () => mode,
			getExecuteData: () => executeData,
			getNodeParameter: (
				parameterName: string,
				fallbackValue?: any,
				options?: IGetNodeParameterOptions,
			): NodeParameterValueType | object => {
				return getNodeParameter(
					workflow,
					runExecutionData,
					runIndex,
					connectionInputData,
					node,
					parameterName,
					itemIndex,
					mode,
					getAdditionalKeys(additionalData, mode, runExecutionData),
					executeData,
					fallbackValue,
					options,
				);
			},
			getWorkflowDataProxy: (): IWorkflowDataProxyData => {
				const dataProxy = new WorkflowDataProxy(
					workflow,
					runExecutionData,
					runIndex,
					itemIndex,
					node.name,
					connectionInputData,
					{},
					mode,
					getAdditionalKeys(additionalData, mode, runExecutionData),
					executeData,
				);
				return dataProxy.getDataProxy();
			},
			helpers: {
				createDeferredPromise,
				...getRequestHelperFunctions(workflow, node, additionalData),
				...getBinaryHelperFunctions(additionalData, workflow.id),

				assertBinaryData: (propertyName, inputIndex = 0) =>
					assertBinaryData(workflow, inputData, node, itemIndex, propertyName, inputIndex),
				getBinaryDataBuffer: async (propertyName, inputIndex = 0) =>
					getBinaryDataBuffer(workflow, inputData, node, itemIndex, propertyName, inputIndex),
			},
		};
	})(workflow, runExecutionData, connectionInputData, inputData, node, itemIndex);
}

export function getCredentialTestFunctions(): ICredentialTestFunctions {
	return {
		helpers: {
			request: async (uriOrObject: string | object, options?: object) => {
				return proxyRequestToAxios(undefined, undefined, undefined, uriOrObject, options);
			},
		},
	};
}

/**
 * Returns the execute functions regular nodes have access to in load-options-function.
 */
export function getLoadOptionsFunctions(
	workflow: Workflow,
	node: INode,
	path: string,
	additionalData: IWorkflowExecuteAdditionalData,
): ILoadOptionsFunctions {
	return ((workflow: Workflow, node: INode, path: string) => {
		return {
			...getCommonWorkflowFunctions(workflow, node, additionalData),
			getCredentials: async (type) =>
				getCredentials(workflow, node, type, additionalData, 'internal'),
			getCurrentNodeParameter: (
				parameterPath: string,
				options?: IGetNodeParameterOptions,
			): NodeParameterValueType | object | undefined => {
				const nodeParameters = additionalData.currentNodeParameters;

				if (parameterPath.charAt(0) === '&') {
					parameterPath = `${path.split('.').slice(1, -1).join('.')}.${parameterPath.slice(1)}`;
				}

				let returnData = get(nodeParameters, parameterPath);

				// This is outside the try/catch because it throws errors with proper messages
				if (options?.extractValue) {
					const nodeType = workflow.nodeTypes.getByNameAndVersion(node.type, node.typeVersion);
					if (nodeType === undefined) {
						throw new ApplicationError('Node type is not known so cannot return parameter value', {
							tags: { nodeType: node.type },
						});
					}
					returnData = extractValue(
						returnData,
						parameterPath,
						node,
						nodeType,
					) as NodeParameterValueType;
				}

				return returnData;
			},
			getCurrentNodeParameters: () => additionalData.currentNodeParameters,
			getNodeParameter: (
				parameterName: string,
				fallbackValue?: any,
				options?: IGetNodeParameterOptions,
			): NodeParameterValueType | object => {
				const runExecutionData: IRunExecutionData | null = null;
				const itemIndex = 0;
				const runIndex = 0;
				const mode = 'internal' as WorkflowExecuteMode;
				const connectionInputData: INodeExecutionData[] = [];

				return getNodeParameter(
					workflow,
					runExecutionData,
					runIndex,
					connectionInputData,
					node,
					parameterName,
					itemIndex,
					mode,
					getAdditionalKeys(additionalData, mode, runExecutionData),
					undefined,
					fallbackValue,
					options,
				);
			},
			helpers: getRequestHelperFunctions(workflow, node, additionalData),
		};
	})(workflow, node, path);
}

/**
 * Returns the execute functions regular nodes have access to in hook-function.
 */
export function getExecuteHookFunctions(
	workflow: Workflow,
	node: INode,
	additionalData: IWorkflowExecuteAdditionalData,
	mode: WorkflowExecuteMode,
	activation: WorkflowActivateMode,
	webhookData?: IWebhookData,
): IHookFunctions {
	return ((workflow: Workflow, node: INode) => {
		return {
			...getCommonWorkflowFunctions(workflow, node, additionalData),
			getCredentials: async (type) => getCredentials(workflow, node, type, additionalData, mode),
			getMode: () => mode,
			getActivationMode: () => activation,
			getNodeParameter: (
				parameterName: string,
				fallbackValue?: any,
				options?: IGetNodeParameterOptions,
			): NodeParameterValueType | object => {
				const runExecutionData: IRunExecutionData | null = null;
				const itemIndex = 0;
				const runIndex = 0;
				const connectionInputData: INodeExecutionData[] = [];

				return getNodeParameter(
					workflow,
					runExecutionData,
					runIndex,
					connectionInputData,
					node,
					parameterName,
					itemIndex,
					mode,
					getAdditionalKeys(additionalData, mode, runExecutionData),
					undefined,
					fallbackValue,
					options,
				);
			},
			getNodeWebhookUrl: (name: string): string | undefined => {
				return getNodeWebhookUrl(
					name,
					workflow,
					node,
					additionalData,
					mode,
					getAdditionalKeys(additionalData, mode, null),
					webhookData?.isTest,
				);
			},
			getWebhookName(): string {
				if (webhookData === undefined) {
					throw new ApplicationError('Only supported in webhook functions');
				}
				return webhookData.webhookDescription.name;
			},
			getWebhookDescription: (name) => getWebhookDescription(name, workflow, node),
			helpers: getRequestHelperFunctions(workflow, node, additionalData),
		};
	})(workflow, node);
}

/**
 * Returns the execute functions regular nodes have access to when webhook-function is defined.
 */
export function getExecuteWebhookFunctions(
	workflow: Workflow,
	node: INode,
	additionalData: IWorkflowExecuteAdditionalData,
	mode: WorkflowExecuteMode,
	webhookData: IWebhookData,
): IWebhookFunctions {
	return ((workflow: Workflow, node: INode) => {
		return {
			...getCommonWorkflowFunctions(workflow, node, additionalData),
			getBodyData(): IDataObject {
				if (additionalData.httpRequest === undefined) {
					throw new ApplicationError('Request is missing');
				}
				return additionalData.httpRequest.body;
			},
			getCredentials: async (type) => getCredentials(workflow, node, type, additionalData, mode),
			getHeaderData(): IncomingHttpHeaders {
				if (additionalData.httpRequest === undefined) {
					throw new ApplicationError('Request is missing');
				}
				return additionalData.httpRequest.headers;
			},
			getMode: () => mode,
			getNodeParameter: (
				parameterName: string,
				fallbackValue?: any,
				options?: IGetNodeParameterOptions,
			): NodeParameterValueType | object => {
				const runExecutionData: IRunExecutionData | null = null;
				const itemIndex = 0;
				const runIndex = 0;
				const connectionInputData: INodeExecutionData[] = [];

				return getNodeParameter(
					workflow,
					runExecutionData,
					runIndex,
					connectionInputData,
					node,
					parameterName,
					itemIndex,
					mode,
					getAdditionalKeys(additionalData, mode, null),
					undefined,
					fallbackValue,
					options,
				);
			},
			getParamsData(): object {
				if (additionalData.httpRequest === undefined) {
					throw new ApplicationError('Request is missing');
				}
				return additionalData.httpRequest.params;
			},
			getQueryData(): object {
				if (additionalData.httpRequest === undefined) {
					throw new ApplicationError('Request is missing');
				}
				return additionalData.httpRequest.query;
			},
			getRequestObject(): Request {
				if (additionalData.httpRequest === undefined) {
					throw new ApplicationError('Request is missing');
				}
				return additionalData.httpRequest;
			},
			getResponseObject(): Response {
				if (additionalData.httpResponse === undefined) {
					throw new ApplicationError('Response is missing');
				}
				return additionalData.httpResponse;
			},
			getNodeWebhookUrl: (name: string): string | undefined =>
				getNodeWebhookUrl(
					name,
					workflow,
					node,
					additionalData,
					mode,
					getAdditionalKeys(additionalData, mode, null),
				),
			getWebhookName: () => webhookData.webhookDescription.name,
			helpers: {
				createDeferredPromise,
				...getRequestHelperFunctions(workflow, node, additionalData),
				...getBinaryHelperFunctions(additionalData, workflow.id),
				returnJsonArray,
			},
			nodeHelpers: getNodeHelperFunctions(additionalData, workflow.id),
		};
	})(workflow, node);
}<|MERGE_RESOLUTION|>--- conflicted
+++ resolved
@@ -987,7 +987,6 @@
 	propertyName: string,
 	inputIndex: number,
 ): IBinaryData {
-<<<<<<< HEAD
 	let binaryPropertyData: IBinaryData | undefined;
 	if (workflow.settings.binaryMode === 'combined') {
 		const binaryData = get(inputData.main[inputIndex]![itemIndex]!.json, propertyName);
@@ -1008,26 +1007,18 @@
 		const binaryKeyData = inputData.main[inputIndex]![itemIndex]!.binary;
 
 		if (binaryKeyData === undefined) {
-			throw new NodeOperationError(node, 'No binary data exists on item!', {
-				itemIndex,
-			});
+			throw new NodeOperationError(
+				node,
+				`This operation expects the node's input data to contain a binary file '${propertyName}', but none was found [item ${itemIndex}]`,
+				{
+					itemIndex,
+					description: 'Make sure that the previous node outputs a binary file',
+				},
+			);
 		}
 
 		binaryPropertyData = binaryKeyData[propertyName];
-=======
-	const binaryKeyData = inputData.main[inputIndex]![itemIndex]!.binary;
-	if (binaryKeyData === undefined) {
-		throw new NodeOperationError(
-			node,
-			`This operation expects the node's input data to contain a binary file '${propertyName}', but none was found [item ${itemIndex}]`,
-			{
-				itemIndex,
-				description: 'Make sure that the previous node outputs a binary file',
-			},
-		);
->>>>>>> 3cf6704d
-	}
-	// get()
+	}
 
 	if (binaryPropertyData === undefined) {
 		throw new NodeOperationError(
