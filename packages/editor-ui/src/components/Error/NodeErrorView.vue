--- conflicted
+++ resolved
@@ -1,11 +1,7 @@
 <template>
 	<div>
 		<div class="error-header">
-<<<<<<< HEAD
 			<div class="error-message">{{ getErrorMessage() }}</div>
-=======
-			<div class="error-message">{{ $locale.baseText('nodeErrorView.error') + ': ' + getErrorMessage() }}</div>
->>>>>>> b0397f02
 			<div class="error-description" v-if="error.description" v-html="getErrorDescription()"></div>
 		</div>
 		<details>
@@ -153,13 +149,9 @@
 			if (!this.error.context || !this.error.context.descriptionTemplate) {
 				return sanitizeHtml(this.error.description);
 			}
-<<<<<<< HEAD
 
 			const parameterName = this.parameterDisplayName(this.error.context.parameter);
 			return sanitizeHtml(this.error.context.descriptionTemplate.replace(/%%PARAMETER%%/g, parameterName));
-=======
-			return this.replacePlaceholders(this.error.context.parameter, this.error.context.descriptionTemplate);
->>>>>>> b0397f02
 		},
 		getErrorMessage (): string {
 			const baseErrorMessage = this.$locale.baseText('nodeErrorView.error') + ': ';
@@ -168,13 +160,9 @@
 				return baseErrorMessage + this.error.message;
 			}
 
-<<<<<<< HEAD
 			const parameterName = this.parameterDisplayName(this.error.context.parameter);
 
 			return baseErrorMessage + this.error.context.messageTemplate.replace(/%%PARAMETER%%/g, parameterName);
-=======
-			return this.replacePlaceholders(this.error.context.parameter, this.error.context.messageTemplate);
->>>>>>> b0397f02
 		},
 		parameterDisplayName(path: string, fullPath = true) {
 			try {
