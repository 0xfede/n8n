<template>
	<div class="parameter-input-list-wrapper">
		<div v-for="(parameter, index) in filteredParameters" :key="parameter.name">
			<slot v-if="indexToShowSlotAt === index" />

			<div
				v-if="multipleValues(parameter) === true && parameter.type !== 'fixedCollection'"
				class="parameter-item"
			>
				<multiple-parameter
					:parameter="parameter"
					:values="getParameterValue(nodeValues, parameter.name, path)"
					:nodeValues="nodeValues"
					:path="getPath(parameter.name)"
					@valueChanged="valueChanged"
				/>
			</div>

			<n8n-notice
				v-else-if="parameter.type === 'notice'"
				class="parameter-item"
				:content="$locale.nodeText().inputLabelDisplayName(parameter, path)"
			/>

			<div
				v-else-if="['collection', 'fixedCollection'].includes(parameter.type)"
				class="multi-parameter"
			>
				<div class="delete-option clickable" :title="$locale.baseText('parameterInputList.delete')" v-if="hideDelete !== true && !isReadOnly">
					<font-awesome-icon
						icon="trash"
						class="reset-icon clickable"
						:title="$locale.baseText('parameterInputList.parameterOptions')"
						@click="deleteOption(parameter.name)"
					/>
				</div>
				<n8n-input-label
					:label="$locale.nodeText().inputLabelDisplayName(parameter, path)"
					:tooltipText="$locale.nodeText().inputLabelDescription(parameter, path)"
					size="small"
					:underline="true"
					:labelHoverableOnly="true"
				>
					<collection-parameter
						v-if="parameter.type === 'collection'"
						:parameter="parameter"
						:values="getParameterValue(nodeValues, parameter.name, path)"
						:nodeValues="nodeValues"
						:path="getPath(parameter.name)"
						@valueChanged="valueChanged"
					/>
					<fixed-collection-parameter
						v-else-if="parameter.type === 'fixedCollection'"
						:parameter="parameter"
						:values="getParameterValue(nodeValues, parameter.name, path)"
						:nodeValues="nodeValues"
						:path="getPath(parameter.name)"
						@valueChanged="valueChanged"
					/>
				</n8n-input-label>
			</div>

			<div v-else-if="displayNodeParameter(parameter)" class="parameter-item">
				<div class="delete-option clickable" :title="$locale.baseText('parameterInputList.delete')" v-if="hideDelete !== true && !isReadOnly">
					<font-awesome-icon
						icon="trash"
						class="reset-icon clickable"
						:title="$locale.baseText('parameterInputList.deleteParameter')"
						@click="deleteOption(parameter.name)"
					/>
				</div>

				<parameter-input-full
					:parameter="parameter"
					:value="getParameterValue(nodeValues, parameter.name, path)"
					:displayOptions="true"
					:path="getPath(parameter.name)"
					:isReadOnly="isReadOnly"
					@valueChanged="valueChanged"
				/>
			</div>
		</div>
	</div>
</template>

<script lang="ts">

import {
	INodeParameters,
	INodeProperties,
	NodeParameterValue,
} from 'n8n-workflow';

import { INodeUi, IUpdateInformation } from '@/Interface';

import MultipleParameter from '@/components/MultipleParameter.vue';
import { genericHelpers } from '@/components/mixins/genericHelpers';
import { workflowHelpers } from '@/components/mixins/workflowHelpers';
import ParameterInputFull from '@/components/ParameterInputFull.vue';

import { get, set } from 'lodash';

import mixins from 'vue-typed-mixins';
import { WEBHOOK_NODE_TYPE } from '@/constants';

export default mixins(
	genericHelpers,
	workflowHelpers,
)
	.extend({
		name: 'ParameterInputList',
		components: {
			MultipleParameter,
			ParameterInputFull,
		},
		props: [
			'nodeValues', // INodeParameters
			'parameters', // INodeProperties
			'path', // string
			'hideDelete', // boolean
			'indent',
		],
		computed: {
			filteredParameters (): INodeProperties[] {
				return this.parameters.filter((parameter: INodeProperties) => this.displayNodeParameter(parameter));
			},
			filteredParameterNames (): string[] {
				return this.filteredParameters.map(parameter => parameter.name);
			},
			node (): INodeUi {
				return this.$store.getters.activeNode;
			},
			indexToShowSlotAt (): number {
<<<<<<< HEAD
				if (this.isHttpRequestNodeV2(this.node)) return 2;
=======
				if (this.node.type === WEBHOOK_NODE_TYPE) return 1;
>>>>>>> e06cfb55

				return 0;
			},
		},
		methods: {
			multipleValues (parameter: INodeProperties): boolean {
				if (this.getArgument('multipleValues', parameter) === true) {
					return true;
				}
				return false;
			},
			getArgument (
				argumentName: string,
				parameter: INodeProperties,
			): string | string[] | number | boolean | undefined{
				if (parameter.typeOptions === undefined) {
					return undefined;
				}

				if (parameter.typeOptions[argumentName] === undefined) {
					return undefined;
				}

				return parameter.typeOptions[argumentName];
			},
			getPath (parameterName: string): string {
				return (this.path ? `${this.path}.` : '') + parameterName;
			},
			deleteOption (optionName: string): void {
				const parameterData = {
					name: this.getPath(optionName),
					value: undefined,
				};

				// TODO: If there is only one option it should delete the whole one

				this.$emit('valueChanged', parameterData);
			},

			mustHideDuringCustomApiCall (parameter: INodeProperties, nodeValues: INodeParameters): boolean {
				if (parameter && parameter.displayOptions && parameter.displayOptions.hide) return true;

				const MUST_REMAIN_VISIBLE = ['authentication', 'resource', 'operation', ...Object.keys(nodeValues)];

				return !MUST_REMAIN_VISIBLE.includes(parameter.name);
			},

			displayNodeParameter (parameter: INodeProperties): boolean {
				if (parameter.type === 'hidden') {
					return false;
				}

				if (
					this.isCustomApiCallSelected(this.nodeValues) &&
					this.mustHideDuringCustomApiCall(parameter, this.nodeValues)
				) {
					return false;
				}

				if (parameter.displayOptions === undefined) {
					// If it is not defined no need to do a proper check
					return true;
				}

				const nodeValues: INodeParameters = {};
				let rawValues = this.nodeValues;
				if (this.path) {
					rawValues = get(this.nodeValues, this.path);
				}

				// Resolve expressions
				const resolveKeys = Object.keys(rawValues);
				let key: string;
				let i = 0;
				let parameterGotResolved = false;
				do {
					key = resolveKeys.shift() as string;
					if (typeof rawValues[key] === 'string' && rawValues[key].charAt(0) === '=') {
						// Contains an expression that
						if (rawValues[key].includes('$parameter') && resolveKeys.some(parameterName => rawValues[key].includes(parameterName))) {
							// Contains probably an expression of a missing parameter so skip
							resolveKeys.push(key);
							continue;
						} else {
							// Contains probably no expression with a missing parameter so resolve
							try {
								nodeValues[key] = this.resolveExpression(rawValues[key], nodeValues) as NodeParameterValue;
							} catch (e) {
								// If expression is invalid ignore
								nodeValues[key] = '';
							}
							parameterGotResolved = true;
						}
					} else {
						// Does not contain an expression, add directly
						nodeValues[key] = rawValues[key];
					}
					// TODO: Think about how to calculate this best
					if (i++ > 50) {
						// Make sure we do not get caught
						break;
					}
				} while(resolveKeys.length !== 0);

				if (parameterGotResolved === true) {
					if (this.path) {
						rawValues = JSON.parse(JSON.stringify(this.nodeValues));
						set(rawValues, this.path, nodeValues);
						return this.displayParameter(rawValues, parameter, this.path, this.node);
					} else {
						return this.displayParameter(nodeValues, parameter, '', this.node);
					}
				}

				return this.displayParameter(this.nodeValues, parameter, this.path, this.node);
			},
			valueChanged (parameterData: IUpdateInformation): void {
				this.$emit('valueChanged', parameterData);
			},
		},
		watch: {
			filteredParameterNames(newValue, oldValue) {
				if (newValue === undefined) {
					return;
				}
				// After a parameter does not get displayed anymore make sure that its value gets removed
				// Is only needed for the edge-case when a parameter gets displayed depending on another field
				// which contains an expression.
				for (const parameter of oldValue) {
					if (!newValue.includes(parameter)) {
						const parameterData = {
							name: `${this.path}.${parameter}`,
							node: this.$store.getters.activeNode.name,
							value: undefined,
						};
						this.$emit('valueChanged', parameterData);
					}
				}
			},
		},
		beforeCreate: function () { // tslint:disable-line
		// Because we have a circular dependency on CollectionParameter import it here
		// to not break Vue.
		this.$options!.components!.FixedCollectionParameter = require('./FixedCollectionParameter.vue').default;
		this.$options!.components!.CollectionParameter = require('./CollectionParameter.vue').default;
		},
	});
</script>

<style lang="scss">
.parameter-input-list-wrapper {
<<<<<<< HEAD

	div:first-child > .node-credentials {
		padding-top: var(--spacing-xs);
	}

=======
>>>>>>> e06cfb55
	.delete-option {
		display: none;
		position: absolute;
		z-index: 999;
		color: #f56c6c;
		font-size: var(--font-size-2xs);

		&:hover {
			color: #ff0000;
		}
	}

	.indent > div {
		padding-left: var(--spacing-s);
	}

	.multi-parameter {
		position: relative;
		margin: var(--spacing-xs) 0;

		.delete-option {
			top: 0;
			left: 0;
		}

		.parameter-info {
			display: none;
		}
	}

	.parameter-item {
		position: relative;
		margin: var(--spacing-xs) 0;

		>.delete-option {
			top: var(--spacing-5xs);
			left: 0;
		}
	}
	.parameter-item:hover > .delete-option,
	.multi-parameter:hover > .delete-option {
		display: block;
	}

	.parameter-notice {
		background-color: #fff5d3;
		color: $--custom-font-black;
		margin: 0.3em 0;
		padding: 0.7em;

		a {
			font-weight: var(--font-weight-bold);
		}
	}
}

</style><|MERGE_RESOLUTION|>--- conflicted
+++ resolved
@@ -131,11 +131,7 @@
 				return this.$store.getters.activeNode;
 			},
 			indexToShowSlotAt (): number {
-<<<<<<< HEAD
-				if (this.isHttpRequestNodeV2(this.node)) return 2;
-=======
 				if (this.node.type === WEBHOOK_NODE_TYPE) return 1;
->>>>>>> e06cfb55
 
 				return 0;
 			},
@@ -287,14 +283,6 @@
 
 <style lang="scss">
 .parameter-input-list-wrapper {
-<<<<<<< HEAD
-
-	div:first-child > .node-credentials {
-		padding-top: var(--spacing-xs);
-	}
-
-=======
->>>>>>> e06cfb55
 	.delete-option {
 		display: none;
 		position: absolute;
