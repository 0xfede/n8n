<template>
	<Modal
		:name="WORKFLOW_SETTINGS_MODAL_KEY"
		width="65%"
		maxHeight="80%"
		:title="
			$locale.baseText('workflowSettings.settingsFor', {
				interpolate: { workflowName, workflowId },
			})
		"
		:eventBus="modalBus"
		:scrollable="true"
	>
		<template #content>
			<div v-loading="isLoading" class="workflow-settings" data-test-id="workflow-settings-dialog">
				<el-row>
					<el-col :span="10" class="setting-name">
						{{ $locale.baseText('workflowSettings.errorWorkflow') + ':' }}
						<n8n-tooltip class="setting-info" placement="top">
							<template #content>
								<div v-html="helpTexts.errorWorkflow"></div>
							</template>
							<font-awesome-icon icon="question-circle" />
						</n8n-tooltip>
					</el-col>
					<el-col :span="14" class="ignore-key-press">
						<n8n-select
							v-model="workflowSettings.errorWorkflow"
							placeholder="Select Workflow"
							size="medium"
							filterable
							:limit-popper-width="true"
							data-test-id="workflow-settings-error-workflow"
						>
							<n8n-option
								v-for="item in workflows"
								:key="item.id"
								:label="item.name"
								:value="item.id"
							>
							</n8n-option>
						</n8n-select>
					</el-col>
				</el-row>
				<div v-if="isWorkflowSharingEnabled">
					<el-row>
						<el-col :span="10" class="setting-name">
							{{ $locale.baseText('workflowSettings.callerPolicy') + ':' }}
							<n8n-tooltip class="setting-info" placement="top">
								<template #content>
									<div v-text="helpTexts.workflowCallerPolicy"></div>
								</template>
								<font-awesome-icon icon="question-circle" />
							</n8n-tooltip>
						</el-col>

						<el-col :span="14" class="ignore-key-press">
							<n8n-select
								v-model="workflowSettings.callerPolicy"
								:placeholder="$locale.baseText('workflowSettings.selectOption')"
								size="medium"
								filterable
								:limit-popper-width="true"
							>
								<n8n-option
									v-for="option of workflowCallerPolicyOptions"
									:key="option.key"
									:label="option.value"
									:value="option.key"
								>
								</n8n-option>
							</n8n-select>
						</el-col>
					</el-row>
					<el-row v-if="workflowSettings.callerPolicy === 'workflowsFromAList'">
						<el-col :span="10" class="setting-name">
							{{ $locale.baseText('workflowSettings.callerIds') + ':' }}
							<n8n-tooltip class="setting-info" placement="top">
								<template #content>
									<div v-text="helpTexts.workflowCallerIds"></div>
								</template>
								<font-awesome-icon icon="question-circle" />
							</n8n-tooltip>
						</el-col>
						<el-col :span="14">
							<n8n-input
								type="text"
								size="medium"
								v-model="workflowSettings.callerIds"
								@input="onCallerIdsInput"
							/>
						</el-col>
					</el-row>
				</div>
				<el-row>
					<el-col :span="10" class="setting-name">
						{{ $locale.baseText('workflowSettings.timezone') + ':' }}
						<n8n-tooltip class="setting-info" placement="top">
							<template #content>
								<div v-text="helpTexts.timezone"></div>
							</template>
							<font-awesome-icon icon="question-circle" />
						</n8n-tooltip>
					</el-col>
					<el-col :span="14" class="ignore-key-press">
						<n8n-select
							v-model="workflowSettings.timezone"
							placeholder="Select Timezone"
							size="medium"
							filterable
							:limit-popper-width="true"
							data-test-id="workflow-settings-timezone"
						>
							<n8n-option
								v-for="timezone of timezones"
								:key="timezone.key"
								:label="timezone.value"
								:value="timezone.key"
							>
							</n8n-option>
						</n8n-select>
					</el-col>
				</el-row>
				<el-row>
					<el-col :span="10" class="setting-name">
						{{ $locale.baseText('workflowSettings.saveDataErrorExecution') + ':' }}
						<n8n-tooltip class="setting-info" placement="top">
							<template #content>
								<div v-text="helpTexts.saveDataErrorExecution"></div>
							</template>
							<font-awesome-icon icon="question-circle" />
						</n8n-tooltip>
					</el-col>
					<el-col :span="14" class="ignore-key-press">
						<n8n-select
							v-model="workflowSettings.saveDataErrorExecution"
							:placeholder="$locale.baseText('workflowSettings.selectOption')"
							size="medium"
							filterable
							:limit-popper-width="true"
							data-test-id="workflow-settings-save-failed-executions"
						>
							<n8n-option
								v-for="option of saveDataErrorExecutionOptions"
								:key="option.key"
								:label="option.value"
								:value="option.key"
							>
							</n8n-option>
						</n8n-select>
					</el-col>
				</el-row>
				<el-row>
					<el-col :span="10" class="setting-name">
						{{ $locale.baseText('workflowSettings.saveDataSuccessExecution') + ':' }}
						<n8n-tooltip class="setting-info" placement="top">
							<template #content>
								<div v-text="helpTexts.saveDataSuccessExecution"></div>
							</template>
							<font-awesome-icon icon="question-circle" />
						</n8n-tooltip>
					</el-col>
					<el-col :span="14" class="ignore-key-press">
						<n8n-select
							v-model="workflowSettings.saveDataSuccessExecution"
							:placeholder="$locale.baseText('workflowSettings.selectOption')"
							size="medium"
							filterable
							:limit-popper-width="true"
							data-test-id="workflow-settings-save-success-executions"
						>
							<n8n-option
								v-for="option of saveDataSuccessExecutionOptions"
								:key="option.key"
								:label="option.value"
								:value="option.key"
							>
							</n8n-option>
						</n8n-select>
					</el-col>
				</el-row>
				<el-row>
					<el-col :span="10" class="setting-name">
						{{ $locale.baseText('workflowSettings.saveManualExecutions') + ':' }}
						<n8n-tooltip class="setting-info" placement="top">
							<template #content>
								<div v-text="helpTexts.saveManualExecutions"></div>
							</template>
							<font-awesome-icon icon="question-circle" />
						</n8n-tooltip>
					</el-col>
					<el-col :span="14" class="ignore-key-press">
						<n8n-select
							v-model="workflowSettings.saveManualExecutions"
							:placeholder="$locale.baseText('workflowSettings.selectOption')"
							size="medium"
							filterable
							:limit-popper-width="true"
							data-test-id="workflow-settings-save-manual-executions"
						>
							<n8n-option
								v-for="option of saveManualOptions"
								:key="option.key"
								:label="option.value"
								:value="option.key"
							>
							</n8n-option>
						</n8n-select>
					</el-col>
				</el-row>
				<el-row>
					<el-col :span="10" class="setting-name">
						{{ $locale.baseText('workflowSettings.saveExecutionProgress') + ':' }}
						<n8n-tooltip class="setting-info" placement="top">
							<template #content>
								<div v-text="helpTexts.saveExecutionProgress"></div>
							</template>
							<font-awesome-icon icon="question-circle" />
						</n8n-tooltip>
					</el-col>
					<el-col :span="14" class="ignore-key-press">
						<n8n-select
							v-model="workflowSettings.saveExecutionProgress"
							:placeholder="$locale.baseText('workflowSettings.selectOption')"
							size="medium"
							filterable
							:limit-popper-width="true"
							data-test-id="workflow-settings-save-execution-progress"
						>
							<n8n-option
								v-for="option of saveExecutionProgressOptions"
								:key="option.key"
								:label="option.value"
								:value="option.key"
							>
							</n8n-option>
						</n8n-select>
					</el-col>
				</el-row>
				<el-row>
					<el-col :span="10" class="setting-name">
						{{ $locale.baseText('workflowSettings.timeoutWorkflow') + ':' }}
						<n8n-tooltip class="setting-info" placement="top">
							<template #content>
								<div v-text="helpTexts.executionTimeoutToggle"></div>
							</template>
							<font-awesome-icon icon="question-circle" />
						</n8n-tooltip>
					</el-col>
					<el-col :span="14">
						<div>
							<el-switch
								ref="inputField"
								:value="workflowSettings.executionTimeout > -1"
								@change="toggleTimeout"
								active-color="#13ce66"
								data-test-id="workflow-settings-timeout-workflow"
							></el-switch>
						</div>
					</el-col>
				</el-row>
				<div
					v-if="workflowSettings.executionTimeout > -1"
					data-test-id="workflow-settings-timeout-form"
				>
					<el-row>
						<el-col :span="10" class="setting-name">
							{{ $locale.baseText('workflowSettings.timeoutAfter') + ':' }}
							<n8n-tooltip class="setting-info" placement="top">
								<template #content>
									<div v-text="helpTexts.executionTimeout"></div>
								</template>
								<font-awesome-icon icon="question-circle" />
							</n8n-tooltip>
						</el-col>
						<el-col :span="4">
							<n8n-input
								size="medium"
								:value="timeoutHMS.hours"
								@input="(value) => setTimeout('hours', value)"
								:min="0"
							>
								<template #append>{{ $locale.baseText('workflowSettings.hours') }}</template>
							</n8n-input>
						</el-col>
						<el-col :span="4" class="timeout-input">
							<n8n-input
								size="medium"
								:value="timeoutHMS.minutes"
								@input="(value) => setTimeout('minutes', value)"
								:min="0"
								:max="60"
							>
								<template #append>{{ $locale.baseText('workflowSettings.minutes') }}</template>
							</n8n-input>
						</el-col>
						<el-col :span="4" class="timeout-input">
							<n8n-input
								size="medium"
								:value="timeoutHMS.seconds"
								@input="(value) => setTimeout('seconds', value)"
								:min="0"
								:max="60"
							>
								<template #append>{{ $locale.baseText('workflowSettings.seconds') }}</template>
							</n8n-input>
						</el-col>
					</el-row>
				</div>
			</div>
		</template>
		<template #footer>
			<div class="action-buttons" data-test-id="workflow-settings-save-button">
				<n8n-button
					:label="$locale.baseText('workflowSettings.save')"
					size="large"
					float="right"
					@click="saveSettings"
				/>
			</div>
		</template>
	</Modal>
</template>

<script lang="ts">
import Vue from 'vue';

import { externalHooks } from '@/mixins/externalHooks';
import { restApi } from '@/mixins/restApi';
import { genericHelpers } from '@/mixins/genericHelpers';
import { showMessage } from '@/mixins/showMessage';
import {
	ITimeoutHMS,
	IWorkflowDataUpdate,
	IWorkflowSettings,
	IWorkflowShortResponse,
	WorkflowCallerPolicyDefaultOption,
} from '@/Interface';
import Modal from './Modal.vue';
import {
	EnterpriseEditionFeature,
	PLACEHOLDER_EMPTY_WORKFLOW_ID,
	WORKFLOW_SETTINGS_MODAL_KEY,
} from '../constants';

import mixins from 'vue-typed-mixins';

import { deepCopy } from 'n8n-workflow';
import { mapStores } from 'pinia';
import { useWorkflowsStore } from '@/stores/workflows';
import { useSettingsStore } from '@/stores/settings';
import { useRootStore } from '@/stores/n8nRootStore';

export default mixins(externalHooks, genericHelpers, restApi, showMessage).extend({
	name: 'WorkflowSettings',
	components: {
		Modal,
	},
	data() {
		return {
			isLoading: true,
			helpTexts: {
				errorWorkflow: this.$locale.baseText('workflowSettings.helpTexts.errorWorkflow'),
				timezone: this.$locale.baseText('workflowSettings.helpTexts.timezone'),
				saveDataErrorExecution: this.$locale.baseText(
					'workflowSettings.helpTexts.saveDataErrorExecution',
				),
				saveDataSuccessExecution: this.$locale.baseText(
					'workflowSettings.helpTexts.saveDataSuccessExecution',
				),
				saveExecutionProgress: this.$locale.baseText(
					'workflowSettings.helpTexts.saveExecutionProgress',
				),
				saveManualExecutions: this.$locale.baseText(
					'workflowSettings.helpTexts.saveManualExecutions',
				),
				executionTimeoutToggle: this.$locale.baseText(
					'workflowSettings.helpTexts.executionTimeoutToggle',
				),
				executionTimeout: this.$locale.baseText('workflowSettings.helpTexts.executionTimeout'),
				workflowCallerPolicy: this.$locale.baseText(
					'workflowSettings.helpTexts.workflowCallerPolicy',
				),
				workflowCallerIds: this.$locale.baseText('workflowSettings.helpTexts.workflowCallerIds'),
			},
			defaultValues: {
				timezone: 'America/New_York',
				saveDataErrorExecution: 'all',
				saveDataSuccessExecution: 'all',
				saveExecutionProgress: false,
				saveManualExecutions: false,
				workflowCallerPolicy: '',
			},
			workflowCallerPolicyOptions: [] as Array<{ key: string; value: string }>,
			saveDataErrorExecutionOptions: [] as Array<{ key: string; value: string }>,
			saveDataSuccessExecutionOptions: [] as Array<{ key: string; value: string }>,
			saveExecutionProgressOptions: [] as Array<{ key: string | boolean; value: string }>,
			saveManualOptions: [] as Array<{ key: string | boolean; value: string }>,
			timezones: [] as Array<{ key: string; value: string }>,
			workflowSettings: {} as IWorkflowSettings,
			workflows: [] as IWorkflowShortResponse[],
			executionTimeout: 0,
			maxExecutionTimeout: 0,
			timeoutHMS: { hours: 0, minutes: 0, seconds: 0 } as ITimeoutHMS,
			modalBus: new Vue(),
			WORKFLOW_SETTINGS_MODAL_KEY,
		};
	},

	computed: {
		...mapStores(useRootStore, useSettingsStore, useWorkflowsStore),
		workflowName(): string {
			return this.workflowsStore.workflowName;
		},
		workflowId(): string {
			return this.workflowsStore.workflowId;
		},
		isWorkflowSharingEnabled(): boolean {
<<<<<<< HEAD
			return this.settingsStore.isEnterpriseFeatureEnabled(EnterpriseEditionFeature.Sharing);
=======
			return this.settingsStore.isEnterpriseFeatureEnabled(
				EnterpriseEditionFeature.WorkflowSharing,
			);
>>>>>>> 0e4cda57
		},
	},
	async mounted() {
		this.executionTimeout = this.rootStore.executionTimeout;
		this.maxExecutionTimeout = this.rootStore.maxExecutionTimeout;

		if (!this.workflowId || this.workflowId === PLACEHOLDER_EMPTY_WORKFLOW_ID) {
			this.$showMessage({
				title: 'No workflow active',
				message: `No workflow active to display settings of.`,
				type: 'error',
				duration: 0,
			});
			this.closeDialog();
			return;
		}

		this.defaultValues.saveDataErrorExecution = this.settingsStore.saveDataErrorExecution;
		this.defaultValues.saveDataSuccessExecution = this.settingsStore.saveDataSuccessExecution;
		this.defaultValues.saveManualExecutions = this.settingsStore.saveManualExecutions;
		this.defaultValues.timezone = this.rootStore.timezone;
		this.defaultValues.workflowCallerPolicy = this.settingsStore.workflowCallerPolicyDefaultOption;

		this.isLoading = true;
		const promises = [];
		promises.push(this.loadWorkflows());
		promises.push(this.loadSaveDataErrorExecutionOptions());
		promises.push(this.loadSaveDataSuccessExecutionOptions());
		promises.push(this.loadSaveExecutionProgressOptions());
		promises.push(this.loadSaveManualOptions());
		promises.push(this.loadTimezones());
		promises.push(this.loadWorkflowCallerPolicyOptions());

		try {
			await Promise.all(promises);
		} catch (error) {
			this.$showError(
				error,
				'Problem loading settings',
				'The following error occurred loading the data:',
			);
		}

		const workflowSettings = deepCopy(this.workflowsStore.workflowSettings) as IWorkflowSettings;

		if (workflowSettings.timezone === undefined) {
			workflowSettings.timezone = 'DEFAULT';
		}
		if (workflowSettings.saveDataErrorExecution === undefined) {
			workflowSettings.saveDataErrorExecution = 'DEFAULT';
		}
		if (workflowSettings.saveDataSuccessExecution === undefined) {
			workflowSettings.saveDataSuccessExecution = 'DEFAULT';
		}
		if (workflowSettings.saveExecutionProgress === undefined) {
			workflowSettings.saveExecutionProgress = 'DEFAULT';
		}
		if (workflowSettings.saveManualExecutions === undefined) {
			workflowSettings.saveManualExecutions = this.defaultValues.saveManualExecutions;
		}
		if (workflowSettings.callerPolicy === undefined) {
			workflowSettings.callerPolicy = this.defaultValues
				.workflowCallerPolicy as WorkflowCallerPolicyDefaultOption;
		}
		if (workflowSettings.executionTimeout === undefined) {
			workflowSettings.executionTimeout = this.rootStore.executionTimeout;
		}
		if (workflowSettings.maxExecutionTimeout === undefined) {
			workflowSettings.maxExecutionTimeout = this.rootStore.maxExecutionTimeout;
		}

		Vue.set(this, 'workflowSettings', workflowSettings);
		this.timeoutHMS = this.convertToHMS(workflowSettings.executionTimeout);
		this.isLoading = false;

		this.$externalHooks().run('workflowSettings.dialogVisibleChanged', { dialogVisible: true });
		this.$telemetry.track('User opened workflow settings', {
			workflow_id: this.workflowsStore.workflowId,
		});
	},
	methods: {
		onCallerIdsInput(str: string) {
			this.workflowSettings.callerIds = /^[0-9,\s]+$/.test(str)
				? str
				: str.replace(/[^0-9,\s]/g, '');
		},
		closeDialog() {
			this.modalBus.$emit('close');
			this.$externalHooks().run('workflowSettings.dialogVisibleChanged', { dialogVisible: false });
		},
		setTimeout(key: string, value: string) {
			const time = value ? parseInt(value, 10) : 0;

			this.timeoutHMS = {
				...this.timeoutHMS,
				[key]: time,
			};
		},
		async loadWorkflowCallerPolicyOptions() {
			this.workflowCallerPolicyOptions = [
				{
					key: 'any',
					value: this.$locale.baseText('workflowSettings.callerPolicy.options.any'),
				},
				{
					key: 'none',
					value: this.$locale.baseText('workflowSettings.callerPolicy.options.none'),
				},
				{
					key: 'workflowsFromAList',
					value: this.$locale.baseText('workflowSettings.callerPolicy.options.workflowsFromAList'),
				},
			];
		},
		async loadSaveDataErrorExecutionOptions() {
			this.saveDataErrorExecutionOptions.length = 0;
			this.saveDataErrorExecutionOptions.push.apply(
				// eslint-disable-line no-useless-call
				this.saveDataErrorExecutionOptions,
				[
					{
						key: 'DEFAULT',
						value: this.$locale.baseText(
							'workflowSettings.saveDataErrorExecutionOptions.defaultSave',
							{
								interpolate: {
									defaultValue:
										this.defaultValues.saveDataErrorExecution === 'all'
											? this.$locale.baseText('workflowSettings.saveDataErrorExecutionOptions.save')
											: this.$locale.baseText(
													'workflowSettings.saveDataErrorExecutionOptions.doNotSave',
											  ),
								},
							},
						),
					},
					{
						key: 'all',
						value: this.$locale.baseText('workflowSettings.saveDataErrorExecutionOptions.save'),
					},
					{
						key: 'none',
						value: this.$locale.baseText(
							'workflowSettings.saveDataErrorExecutionOptions.doNotSave',
						),
					},
				],
			);
		},
		async loadSaveDataSuccessExecutionOptions() {
			this.saveDataSuccessExecutionOptions.length = 0;
			this.saveDataSuccessExecutionOptions.push.apply(
				// eslint-disable-line no-useless-call
				this.saveDataSuccessExecutionOptions,
				[
					{
						key: 'DEFAULT',
						value: this.$locale.baseText(
							'workflowSettings.saveDataSuccessExecutionOptions.defaultSave',
							{
								interpolate: {
									defaultValue:
										this.defaultValues.saveDataSuccessExecution === 'all'
											? this.$locale.baseText(
													'workflowSettings.saveDataSuccessExecutionOptions.save',
											  )
											: this.$locale.baseText(
													'workflowSettings.saveDataSuccessExecutionOptions.doNotSave',
											  ),
								},
							},
						),
					},
					{
						key: 'all',
						value: this.$locale.baseText('workflowSettings.saveDataSuccessExecutionOptions.save'),
					},
					{
						key: 'none',
						value: this.$locale.baseText(
							'workflowSettings.saveDataSuccessExecutionOptions.doNotSave',
						),
					},
				],
			);
		},
		async loadSaveExecutionProgressOptions() {
			this.saveExecutionProgressOptions.length = 0;
			this.saveExecutionProgressOptions.push.apply(
				// eslint-disable-line no-useless-call
				this.saveExecutionProgressOptions,
				[
					{
						key: 'DEFAULT',
						value: this.$locale.baseText(
							'workflowSettings.saveExecutionProgressOptions.defaultSave',
							{
								interpolate: {
									defaultValue: this.defaultValues.saveExecutionProgress
										? this.$locale.baseText('workflowSettings.saveExecutionProgressOptions.yes')
										: this.$locale.baseText('workflowSettings.saveExecutionProgressOptions.no'),
								},
							},
						),
					},
					{
						key: true,
						value: this.$locale.baseText('workflowSettings.saveExecutionProgressOptions.yes'),
					},
					{
						key: false,
						value: this.$locale.baseText('workflowSettings.saveExecutionProgressOptions.no'),
					},
				],
			);
		},
		async loadSaveManualOptions() {
			this.saveManualOptions.length = 0;
			this.saveManualOptions.push({
				key: 'DEFAULT',
				value: this.$locale.baseText('workflowSettings.saveManualOptions.defaultSave', {
					interpolate: {
						defaultValue: this.defaultValues.saveManualExecutions
							? this.$locale.baseText('workflowSettings.saveManualOptions.yes')
							: this.$locale.baseText('workflowSettings.saveManualOptions.no'),
					},
				}),
			});
			this.saveManualOptions.push({
				key: true,
				value: this.$locale.baseText('workflowSettings.saveManualOptions.yes'),
			});
			this.saveManualOptions.push({
				key: false,
				value: this.$locale.baseText('workflowSettings.saveManualOptions.no'),
			});
		},

		async loadTimezones() {
			if (this.timezones.length !== 0) {
				// Data got already loaded
				return;
			}

			const timezones = await this.restApi().getTimezones();

			let defaultTimezoneValue = timezones[this.defaultValues.timezone] as string | undefined;
			if (defaultTimezoneValue === undefined) {
				defaultTimezoneValue = this.$locale.baseText('workflowSettings.defaultTimezoneNotValid');
			}

			this.timezones.push({
				key: 'DEFAULT',
				value: this.$locale.baseText('workflowSettings.defaultTimezone', {
					interpolate: { defaultTimezoneValue },
				}),
			});
			for (const timezone of Object.keys(timezones)) {
				this.timezones.push({
					key: timezone,
					value: timezones[timezone] as string,
				});
			}
		},
		async loadWorkflows() {
			const workflows = await this.restApi().getWorkflows();
			workflows.sort((a, b) => {
				if (a.name.toLowerCase() < b.name.toLowerCase()) {
					return -1;
				}
				if (a.name.toLowerCase() > b.name.toLowerCase()) {
					return 1;
				}
				return 0;
			});

			// @ts-ignore
			workflows.unshift({
				id: undefined as unknown as string,
				name: this.$locale.baseText('workflowSettings.noWorkflow'),
			});

			Vue.set(this, 'workflows', workflows);
		},
		async saveSettings() {
			// Set that the active state should be changed
			const data: IWorkflowDataUpdate = {
				settings: this.workflowSettings,
			};

			// Convert hours, minutes, seconds into seconds for the workflow timeout
			const { hours, minutes, seconds } = this.timeoutHMS;
			data.settings!.executionTimeout =
				data.settings!.executionTimeout !== -1 ? hours * 3600 + minutes * 60 + seconds : -1;

			if (data.settings!.executionTimeout === 0) {
				this.$showError(
					new Error(this.$locale.baseText('workflowSettings.showError.saveSettings1.errorMessage')),
					this.$locale.baseText('workflowSettings.showError.saveSettings1.title'),
					this.$locale.baseText('workflowSettings.showError.saveSettings1.message') + ':',
				);
				return;
			}

			// @ts-ignore
			if (data.settings!.executionTimeout > this.workflowSettings.maxExecutionTimeout) {
				const { hours, minutes, seconds } = this.convertToHMS(
					this.workflowSettings.maxExecutionTimeout as number,
				);
				this.$showError(
					new Error(
						this.$locale.baseText('workflowSettings.showError.saveSettings2.errorMessage', {
							interpolate: {
								hours: hours.toString(),
								minutes: minutes.toString(),
								seconds: seconds.toString(),
							},
						}),
					),
					this.$locale.baseText('workflowSettings.showError.saveSettings2.title'),
					this.$locale.baseText('workflowSettings.showError.saveSettings2.message') + ':',
				);
				return;
			}
			delete data.settings!.maxExecutionTimeout;

			this.isLoading = true;
			data.versionId = this.workflowsStore.workflowVersionId;

			try {
				const workflow = await this.restApi().updateWorkflow(this.$route.params.name, data);
				this.workflowsStore.setWorkflowVersionId(workflow.versionId);
			} catch (error) {
				this.$showError(
					error,
					this.$locale.baseText('workflowSettings.showError.saveSettings3.title'),
				);
				this.isLoading = false;
				return;
			}

			// Get the settings without the defaults set for local workflow settings
			const localWorkflowSettings: IWorkflowSettings = {};
			for (const key of Object.keys(this.workflowSettings)) {
				if (this.workflowSettings[key] !== 'DEFAULT') {
					localWorkflowSettings[key] = this.workflowSettings[key];
				}
			}

			const oldSettings = deepCopy(this.workflowsStore.workflowSettings);

			this.workflowsStore.setWorkflowSettings(localWorkflowSettings);

			this.isLoading = false;

			this.$showMessage({
				title: this.$locale.baseText('workflowSettings.showMessage.saveSettings.title'),
				type: 'success',
			});

			this.closeDialog();

			this.$externalHooks().run('workflowSettings.saveSettings', { oldSettings });
			this.$telemetry.track('User updated workflow settings', {
				workflow_id: this.workflowsStore.workflowId,
			});
		},
		toggleTimeout() {
			this.workflowSettings.executionTimeout =
				this.workflowSettings.executionTimeout === -1 ? 0 : -1;
		},
		convertToHMS(num: number): ITimeoutHMS {
			if (num > 0) {
				const hours = Math.floor(num / 3600);
				const remainder = num % 3600;
				const minutes = Math.floor(remainder / 60);
				const seconds = remainder % 60;
				return { hours, minutes, seconds };
			}
			return { hours: 0, minutes: 0, seconds: 0 };
		},
	},
});
</script>

<style scoped lang="scss">
.workflow-settings {
	font-size: var(--font-size-s);
	.el-row {
		padding: 0.25em 0;
	}
}

.setting-info {
	display: none;
}

.setting-name {
	line-height: 32px;
}

.setting-name:hover {
	.setting-info {
		display: inline;
	}
}

.timeout-input {
	margin-left: 5px;
}
</style><|MERGE_RESOLUTION|>--- conflicted
+++ resolved
@@ -416,13 +416,7 @@
 			return this.workflowsStore.workflowId;
 		},
 		isWorkflowSharingEnabled(): boolean {
-<<<<<<< HEAD
 			return this.settingsStore.isEnterpriseFeatureEnabled(EnterpriseEditionFeature.Sharing);
-=======
-			return this.settingsStore.isEnterpriseFeatureEnabled(
-				EnterpriseEditionFeature.WorkflowSharing,
-			);
->>>>>>> 0e4cda57
 		},
 	},
 	async mounted() {
