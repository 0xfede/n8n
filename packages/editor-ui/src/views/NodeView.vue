--- conflicted
+++ resolved
@@ -357,12 +357,7 @@
 			...useToast(),
 			...useMessage(),
 			...useUniqueNodeName(),
-<<<<<<< HEAD
 			...workflowRunSetup,
-=======
-			// eslint-disable-next-line @typescript-eslint/no-misused-promises
-			...workflowRun.setup?.(props),
->>>>>>> 32552d42
 		};
 	},
 	errorCaptured: (err, vm, info) => {
@@ -786,16 +781,9 @@
 				deepCopy(data.workflowData.nodes),
 				deepCopy(data.workflowData.connections),
 			);
-<<<<<<< HEAD
 			await this.$nextTick();
 			this.canvasStore.zoomToFit();
 			this.uiStore.stateIsDirty = false;
-=======
-			void this.$nextTick(() => {
-				this.canvasStore.zoomToFit();
-				this.uiStore.stateIsDirty = false;
-			});
->>>>>>> 32552d42
 			void this.$externalHooks().run('execution.open', {
 				workflowId: data.workflowData.id,
 				workflowName: data.workflowData.name,
@@ -863,14 +851,8 @@
 				this.workflowsStore.setWorkflowPinData(data.workflow.pinData);
 			}
 
-<<<<<<< HEAD
 			await this.$nextTick();
 			this.canvasStore.zoomToFit();
-=======
-			void this.$nextTick(() => {
-				this.canvasStore.zoomToFit();
-			});
->>>>>>> 32552d42
 		},
 		async openWorkflowTemplate(templateId: string) {
 			this.startLoading();
@@ -911,16 +893,9 @@
 
 			await this.addNodes(data.workflow.nodes, data.workflow.connections);
 			this.workflowData = (await this.workflowsStore.getNewWorkflowData(data.name)) || {};
-<<<<<<< HEAD
 			await this.$nextTick();
 			this.canvasStore.zoomToFit();
 			this.uiStore.stateIsDirty = true;
-=======
-			void this.$nextTick(() => {
-				this.canvasStore.zoomToFit();
-				this.uiStore.stateIsDirty = true;
-			});
->>>>>>> 32552d42
 
 			void this.$externalHooks().run('template.open', {
 				templateId,
@@ -3790,14 +3765,8 @@
 							const lastAddedNode = this.nodes[this.nodes.length - 1];
 							const previouslyAddedNode = this.nodes[this.nodes.length - 2];
 
-<<<<<<< HEAD
 							await this.$nextTick();
 							this.connectTwoNodes(previouslyAddedNode.name, 0, lastAddedNode.name, 0);
-=======
-							void this.$nextTick(() =>
-								this.connectTwoNodes(previouslyAddedNode.name, 0, lastAddedNode.name, 0),
-							);
->>>>>>> 32552d42
 
 							// Position the added node to the right side of the previously added one
 							lastAddedNode.position = [
