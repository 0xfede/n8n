--- conflicted
+++ resolved
@@ -4804,11 +4804,7 @@
 				await Promise.all([
 					this.loadVariables(),
 					this.tagsStore.fetchAll(),
-<<<<<<< HEAD
-					this.loadCredentials(),
-=======
 					this.loadCredentialsForWorkflow(),
->>>>>>> 2885091c
 				]);
 			} catch (error) {
 				console.error(error);
