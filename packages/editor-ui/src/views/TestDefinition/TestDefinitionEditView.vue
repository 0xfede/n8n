--- conflicted
+++ resolved
@@ -14,11 +14,8 @@
 import { useUIStore } from '@/stores/ui.store';
 import { useTestDefinitionStore } from '@/stores/testDefinition.store.ee';
 import ConfigSection from '@/components/TestDefinition/EditDefinition/sections/ConfigSection.vue';
-<<<<<<< HEAD
-=======
 import { useTelemetry } from '@/composables/useTelemetry';
 import { useRootStore } from '@/stores/root.store';
->>>>>>> 2c2d6315
 import { useExecutionsStore } from '@/stores/executions.store';
 import { useWorkflowsStore } from '@/stores/workflows.store';
 import type { IPinData } from 'n8n-workflow';
@@ -35,10 +32,7 @@
 const testDefinitionStore = useTestDefinitionStore();
 const tagsStore = useAnnotationTagsStore();
 const uiStore = useUIStore();
-<<<<<<< HEAD
-=======
 const telemetry = useTelemetry();
->>>>>>> 2c2d6315
 const executionsStore = useExecutionsStore();
 const workflowStore = useWorkflowsStore();
 
@@ -61,13 +55,6 @@
 const testId = computed(() => props.testId ?? (route.params.testId as string));
 const currentWorkflowId = computed(() => route.params.name as string);
 const appliedTheme = computed(() => uiStore.appliedTheme);
-<<<<<<< HEAD
-
-=======
-const tagUsageCount = computed(
-	() => tagsStore.tagsById[state.value.tags.value[0]]?.usageCount ?? 0,
-);
->>>>>>> 2c2d6315
 const workflowName = computed(() => workflowStore.workflow.name);
 const hasRuns = computed(() => runs.value.length > 0);
 const fieldsIssues = computed(() => testDefinitionStore.getFieldIssues(testId.value) ?? []);
@@ -134,9 +121,7 @@
 				name: VIEWS.TEST_DEFINITION_EDIT,
 				params: { testId: savedTest.id },
 			});
-<<<<<<< HEAD
 			testDefinitionStore.updateRunFieldIssues(savedTest.id);
-=======
 
 			telemetry.track(
 				'User created test',
@@ -149,7 +134,6 @@
 					withPostHog: true,
 				},
 			);
->>>>>>> 2c2d6315
 		}
 	} catch (e: unknown) {
 		toast.showError(e, locale.baseText('testDefinition.edit.testSaveFailed'));
@@ -216,13 +200,10 @@
 	showConfig.value = !showConfig.value;
 }
 
-<<<<<<< HEAD
 async function renameTag(newName: string) {
 	await tagsStore.rename({ id: state.value.tags.value[0], name: newName });
 }
 
-=======
->>>>>>> 2c2d6315
 async function getExamplePinnedDataForTags() {
 	const evaluationWorkflowExecutions = await executionsStore.fetchExecutions({
 		workflowId: currentWorkflowId.value,
@@ -253,7 +234,6 @@
 	{ deep: true },
 );
 watch(() => state.value.tags, getExamplePinnedDataForTags);
-<<<<<<< HEAD
 watch(
 	() => state.value.name,
 	async (newName) => {
@@ -265,8 +245,6 @@
 	{ deep: true },
 );
 
-=======
->>>>>>> 2c2d6315
 watch(
 	() => [
 		state.value.description,
@@ -332,12 +310,8 @@
 				:get-field-issues="getFieldIssues"
 				:start-editing="startEditing"
 				:save-changes="saveChanges"
-<<<<<<< HEAD
 				:has-runs="hasRuns"
 				@rename-tag="renameTag"
-=======
-				:create-tag="handleCreateTag"
->>>>>>> 2c2d6315
 				:example-pinned-data="examplePinnedData"
 				:sample-workflow-name="workflowName"
 				@open-pinning-modal="openPinningModal"
