<script setup lang="ts">
import KeyboardShortcutTooltip from '@/components/KeyboardShortcutTooltip.vue';
import { type INodeUi } from '@/Interface';
import { truncateBeforeLast } from '@n8n/utils/string/truncate';
import { type ActionDropdownItem, N8nActionDropdown, N8nButton, N8nText } from '@n8n/design-system';
import { useI18n } from '@n8n/i18n';
import { type INodeTypeDescription } from 'n8n-workflow';
import { computed } from 'vue';
import { isChatNode } from '@/utils/aiUtils';
import { I18nT } from 'vue-i18n';

const emit = defineEmits<{
	mouseenter: [event: MouseEvent];
	mouseleave: [event: MouseEvent];
	execute: [];
	selectTriggerNode: [name: string];
}>();

const props = defineProps<{
	selectedTriggerNodeName?: string;
	triggerNodes: INodeUi[];
	waitingForWebhook?: boolean;
	executing?: boolean;
	disabled?: boolean;
	getNodeType: (type: string, typeVersion: number) => INodeTypeDescription | null;
}>();

const i18n = useI18n();

const chatNodeExists = computed(() => props.triggerNodes.some((node) => isChatNode(node)));

const selectableTriggerNodes = computed(() =>
	props.triggerNodes.filter((node) => !node.disabled && !isChatNode(node)),
);

const label = computed(() => {
	if (!props.executing) {
		return (
			i18n.baseText('nodeView.runButtonText.executeWorkflow') +
			'from' +
			' ' +
			props.selectedTriggerNodeName
		);
	}

	if (props.waitingForWebhook) {
		return i18n.baseText('nodeView.runButtonText.waitingForTriggerEvent');
	}

	return i18n.baseText('nodeView.runButtonText.executingWorkflow');
});
const actions = computed(() =>
	props.triggerNodes
		.filter((node) => !isChatNode(node))
		.toSorted((a, b) => {
			const [aX, aY] = a.position;
			const [bX, bY] = b.position;

			return aY === bY ? aX - bX : aY - bY;
		})
		.map<ActionDropdownItem>((node) => ({
			label: truncateBeforeLast(node.name, 25),
			disabled: !!node.disabled || props.executing,
			id: node.name,
			checked: props.selectedTriggerNodeName === node.name,
		})),
);
const isSplitButton = computed(
	() => selectableTriggerNodes.value.length > 1 && props.selectedTriggerNodeName !== undefined,
);

function getNodeTypeByName(name: string): INodeTypeDescription | null {
	const node = props.triggerNodes.find((trigger) => trigger.name === name);

	if (!node) {
		return null;
	}

	return props.getNodeType(node.type, node.typeVersion);
}

const activeTriggerNode = computed(() =>
	props.triggerNodes.find((node) => node.name === props.selectedTriggerNodeName),
);
</script>

<template>
	<div
		:class="[
			$style.component,
			isSplitButton ? $style.split : '',
			chatNodeExists ? $style.chatNodeExists : '',
		]"
	>
		<KeyboardShortcutTooltip
			:label="label"
			:shortcut="{ metaKey: true, keys: ['↵'] }"
			:disabled="executing"
		>
			<N8nButton
				:loading="executing"
				:disabled="disabled"
				size="small"
				type="primary"
				data-test-id="execute-workflow-button"
				@mouseenter="$emit('mouseenter', $event)"
				@mouseleave="$emit('mouseleave', $event)"
				@click="emit('execute')"
			>
<<<<<<< HEAD
				<NodeIcon
					v-if="!executing"
					:class="$style.menuIcon"
					:size="16"
					:node-type="getNodeTypeByName(activeTriggerNode!.name)"
				/>
=======
				<span :class="$style.buttonContent">
					{{ label }}
					<N8nText v-if="isSplitButton" :class="$style.subText" :bold="false">
						<I18nT keypath="nodeView.runButtonText.from" scope="global">
							<template #nodeName>
								<N8nText bold size="mini">
									{{ truncateBeforeLast(props.selectedTriggerNodeName ?? '', 25) }}
								</N8nText>
							</template>
						</I18nT>
					</N8nText>
				</span>
>>>>>>> 11593457
			</N8nButton>
		</KeyboardShortcutTooltip>
		<template v-if="isSplitButton">
			<N8nActionDropdown
				:class="$style.menu"
				:items="actions"
				:disabled="disabled"
				placement="top"
				@select="emit('selectTriggerNode', $event)"
			>
				<template #activator>
					<N8nButton
						type="tertiary"
						size="xmini"
						:disabled="disabled"
						text
						aria-label="Select trigger node"
						icon="chevron-down"
					/>
				</template>
				<template #menuItem="item">
					<div :class="[$style.menuItem, item.disabled ? $style.disabled : '']">
						<NodeIcon :class="$style.menuIcon" :size="16" :node-type="getNodeTypeByName(item.id)" />
						<span>
							<I18nT keypath="nodeView.runButtonText.from" scope="global">
								<template #nodeName>
									<N8nText bold size="small">{{ item.label }}</N8nText>
								</template>
							</I18nT>
						</span>
					</div>
				</template>
			</N8nActionDropdown>
		</template>
	</div>
</template>

<style lang="scss" module>
.component {
	position: relative;
	display: flex;
	align-items: stretch;
}

.chatNodeExists {
	padding-right: 2px;
	border-right: 1px solid var(--color-foreground-base);
}

.divider {
	width: 1px;
	background-color: var(--button-font-color, var(--color-button-primary-font));
}

.chevron {
	width: 40px;
	border-top-left-radius: 0;
	border-bottom-left-radius: 0;
}

.menu :global(.el-dropdown) {
	height: 100%;
}

.menuItem {
	display: flex;
	align-items: center;
	gap: var(--spacing-2xs);
}

.menuItem.disabled .menuIcon {
	opacity: 0.2;
}

.menuIcon {
	& > div {
		color: var(--color-button-primary-font) !important;
	}
}

.buttonContent {
	display: flex;
	flex-direction: column;
	align-items: flex-start !important;
	gap: var(--spacing-5xs);
}

.subText {
	font-size: var(--font-size-2xs);
}
</style><|MERGE_RESOLUTION|>--- conflicted
+++ resolved
@@ -107,27 +107,12 @@
 				@mouseleave="$emit('mouseleave', $event)"
 				@click="emit('execute')"
 			>
-<<<<<<< HEAD
 				<NodeIcon
 					v-if="!executing"
 					:class="$style.menuIcon"
 					:size="16"
 					:node-type="getNodeTypeByName(activeTriggerNode!.name)"
 				/>
-=======
-				<span :class="$style.buttonContent">
-					{{ label }}
-					<N8nText v-if="isSplitButton" :class="$style.subText" :bold="false">
-						<I18nT keypath="nodeView.runButtonText.from" scope="global">
-							<template #nodeName>
-								<N8nText bold size="mini">
-									{{ truncateBeforeLast(props.selectedTriggerNodeName ?? '', 25) }}
-								</N8nText>
-							</template>
-						</I18nT>
-					</N8nText>
-				</span>
->>>>>>> 11593457
 			</N8nButton>
 		</KeyboardShortcutTooltip>
 		<template v-if="isSplitButton">
