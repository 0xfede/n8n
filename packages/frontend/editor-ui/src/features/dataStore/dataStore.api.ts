--- conflicted
+++ resolved
@@ -98,7 +98,6 @@
 	);
 };
 
-<<<<<<< HEAD
 export const getDataStoreRowsApi = async (
 	context: IRestApiContext,
 	dataStoreId: string,
@@ -120,17 +119,10 @@
 	context: IRestApiContext,
 	dataStoreId: string,
 	row: DataStoreRow,
-=======
-export const deleteDataStoreColumnApi = async (
-	context: IRestApiContext,
-	dataStoreId: string,
-	columnId: string,
->>>>>>> a476cafd
 	projectId?: string,
 ) => {
 	return await makeRestApiRequest<boolean>(
 		context,
-<<<<<<< HEAD
 		'POST',
 		`/projects/${projectId}/data-stores/${dataStoreId}/insert`,
 		{
@@ -153,7 +145,18 @@
 		{
 			rows,
 			matchFields,
-=======
+		},
+	);
+};
+
+export const deleteDataStoreColumnApi = async (
+	context: IRestApiContext,
+	dataStoreId: string,
+	columnId: string,
+	projectId?: string,
+) => {
+	return await makeRestApiRequest<boolean>(
+		context,
 		'DELETE',
 		`/projects/${projectId}/data-stores/${dataStoreId}/columns/${columnId}`,
 	);
@@ -172,7 +175,6 @@
 		`/projects/${projectId}/data-stores/${dataStoreId}/columns/${columnId}/move`,
 		{
 			targetIndex,
->>>>>>> a476cafd
 		},
 	);
 };