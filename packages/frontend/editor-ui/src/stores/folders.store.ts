import { defineStore } from 'pinia';
<<<<<<< HEAD
import { STORES } from '@n8n/stores/constants';
import type { FolderCreateResponse, FolderShortInfo, FolderTreeResponseItem } from '@/Interface';
=======
import { STORES } from '@/constants';
import type {
	FolderCreateResponse,
	FolderListItem,
	FolderShortInfo,
	FolderTreeResponseItem,
} from '@/Interface';
>>>>>>> 918cc51a
import * as workflowsApi from '@/api/workflows';
import { useRootStore } from '@n8n/stores/root';
import { ref } from 'vue';

export const useFoldersStore = defineStore(STORES.FOLDERS, () => {
	const rootStore = useRootStore();

	const totalWorkflowCount = ref<number>(0);

	/**
	 * Cache visited folders so we can build breadcrumbs paths without fetching them from the server
	 */
	const breadcrumbsCache = ref<Record<string, FolderShortInfo>>({});

	const cacheFolders = (folders: FolderShortInfo[]) => {
		folders.forEach((folder) => {
			if (!breadcrumbsCache.value[folder.id]) {
				breadcrumbsCache.value[folder.id] = {
					id: folder.id,
					name: folder.name,
					parentFolder: folder.parentFolder,
				};
			}
		});
	};

	const getCachedFolder = (folderId: string) => {
		return breadcrumbsCache.value[folderId];
	};

	async function createFolder(
		name: string,
		projectId: string,
		parentFolderId?: string,
	): Promise<FolderCreateResponse> {
		return await workflowsApi.createFolder(
			rootStore.restApiContext,
			projectId,
			name,
			parentFolderId,
		);
	}

	async function getFolderPath(
		projectId: string,
		folderId: string,
	): Promise<FolderTreeResponseItem[]> {
		const tree = await workflowsApi.getFolderPath(rootStore.restApiContext, projectId, folderId);
		const forCache = extractFoldersForCache(tree);
		cacheFolders(forCache);

		return tree;
	}

	function extractFoldersForCache(
		items: FolderTreeResponseItem[],
		parentFolderId?: string,
	): FolderShortInfo[] {
		let result: FolderShortInfo[] = [];

		items.forEach((item) => {
			// Add current item to result
			result.push({
				id: item.id,
				name: item.name,
				parentFolder: parentFolderId,
			});

			// Process children recursively
			if (item.children && item.children.length > 0) {
				const childFolders = extractFoldersForCache(item.children, item.id);
				result = [...result, ...childFolders];
			}
		});

		return result;
	}

	async function fetchTotalWorkflowsAndFoldersCount(projectId?: string): Promise<number> {
		const { count } = await workflowsApi.getWorkflowsAndFolders(
			rootStore.restApiContext,
			{ projectId },
			{ skip: 0, take: 1 },
			true,
		);
		totalWorkflowCount.value = count;
		return count;
	}

	const deleteFoldersFromCache = (folderIds: string[]) => {
		folderIds.forEach((folderId) => {
			delete breadcrumbsCache.value[folderId];
		});
	};

	async function deleteFolder(projectId: string, folderId: string, newParentId?: string) {
		await workflowsApi.deleteFolder(rootStore.restApiContext, projectId, folderId, newParentId);
	}

	async function renameFolder(projectId: string, folderId: string, name: string) {
		await workflowsApi.renameFolder(rootStore.restApiContext, projectId, folderId, name);
	}

	async function fetchProjectFolders(projectId: string) {
		return await workflowsApi.getProjectFolders(rootStore.restApiContext, projectId);
	}

	async function fetchFoldersAvailableForMove(
		projectId: string,
		folderId?: string,
		filter?: {
			name?: string;
		},
	): Promise<FolderListItem[]> {
		const folders = await workflowsApi.getProjectFolders(
			rootStore.restApiContext,
			projectId,
			{
				sortBy: 'updatedAt:desc',
			},
			{
				excludeFolderIdAndDescendants: folderId,
				name: filter?.name ? filter.name : undefined,
			},
		);
		const forCache: FolderShortInfo[] = folders.map((folder) => ({
			id: folder.id,
			name: folder.name,
			parentFolder: folder.parentFolder?.id,
		}));
		cacheFolders(forCache);
		return folders;
	}

	async function moveFolder(
		projectId: string,
		folderId: string,
		parentFolderId?: string,
	): Promise<void> {
		await workflowsApi.moveFolder(rootStore.restApiContext, projectId, folderId, parentFolderId);
	}

	async function fetchFolderContent(
		projectId: string,
		folderId: string,
	): Promise<{ totalWorkflows: number; totalSubFolders: number }> {
		return await workflowsApi.getFolderContent(rootStore.restApiContext, projectId, folderId);
	}

	return {
		fetchTotalWorkflowsAndFoldersCount,
		breadcrumbsCache,
		cacheFolders,
		getCachedFolder,
		createFolder,
		getFolderPath,
		totalWorkflowCount,
		deleteFolder,
		deleteFoldersFromCache,
		renameFolder,
		fetchProjectFolders,
		fetchFoldersAvailableForMove,
		moveFolder,
		fetchFolderContent,
	};
});<|MERGE_RESOLUTION|>--- conflicted
+++ resolved
@@ -1,16 +1,11 @@
 import { defineStore } from 'pinia';
-<<<<<<< HEAD
 import { STORES } from '@n8n/stores/constants';
-import type { FolderCreateResponse, FolderShortInfo, FolderTreeResponseItem } from '@/Interface';
-=======
-import { STORES } from '@/constants';
 import type {
 	FolderCreateResponse,
 	FolderListItem,
 	FolderShortInfo,
 	FolderTreeResponseItem,
 } from '@/Interface';
->>>>>>> 918cc51a
 import * as workflowsApi from '@/api/workflows';
 import { useRootStore } from '@n8n/stores/root';
 import { ref } from 'vue';
