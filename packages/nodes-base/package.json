--- conflicted
+++ resolved
@@ -283,12 +283,9 @@
       "dist/nodes/Autopilot/Autopilot.node.js",
       "dist/nodes/Autopilot/AutopilotTrigger.node.js",
       "dist/nodes/Aws/AwsLambda.node.js",
-<<<<<<< HEAD
       "dist/nodes/Aws/ELB/AwsElb.node.js",
-=======
       "dist/nodes/Aws/Comprehend/AwsComprehend.node.js",
       "dist/nodes/Aws/Rekognition/AwsRekognition.node.js",
->>>>>>> 928059c4
       "dist/nodes/Aws/S3/AwsS3.node.js",
       "dist/nodes/Aws/SES/AwsSes.node.js",
       "dist/nodes/Aws/AwsSns.node.js",
