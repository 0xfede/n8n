--- conflicted
+++ resolved
@@ -316,106 +316,6 @@
 };
 
 /**
-<<<<<<< HEAD
- * Modifies the description of the passed in object, such that it can be used
- * as an AI Agent Tool.
- * Returns the modified item (not copied)
- */
-// convert any node into ai tool
-export function convertNodeToAiTool<
-	T extends object & { description: INodeTypeDescription | INodeTypeBaseDescription },
->(item: T): T {
-	// quick helper function for type-guard down below
-	function isFullDescription(obj: unknown): obj is INodeTypeDescription {
-		return typeof obj === 'object' && obj !== null && 'properties' in obj;
-	}
-
-	if (isFullDescription(item.description)) {
-		item.description.name += 'Tool';
-		// todo if vector store keep inputs
-		// item.description.inputs = [];
-		item.description.outputs = [NodeConnectionType.AiTool];
-		item.description.displayName += ' Tool';
-		delete item.description.usableAsTool;
-
-		const hasResource = item.description.properties.some((prop) => prop.name === 'resource');
-		const hasOperation = item.description.properties.some((prop) => prop.name === 'operation');
-
-		if (!item.description.properties.map((prop) => prop.name).includes('toolDescription')) {
-			const descriptionType: INodeProperties = {
-				displayName: 'Tool Description',
-				name: 'descriptionType',
-				type: 'options',
-				noDataExpression: true,
-				options: [
-					{
-						name: 'Set Automatically',
-						value: 'auto',
-						description: 'Automatically set based on resource and operation',
-					},
-					{
-						name: 'Set Manually',
-						value: 'manual',
-						description: 'Manually set the description',
-					},
-				],
-				default: 'auto',
-			};
-
-			const descProp: INodeProperties = {
-				displayName: 'Description',
-				name: 'toolDescription',
-				type: 'string',
-				default: item.description.description,
-				required: true,
-				typeOptions: { rows: 2 },
-				description:
-					'Explain to the LLM what this tool does, a good, specific description would allow LLMs to produce expected results much more often',
-				placeholder: `e.g. ${item.description.description}`,
-			};
-
-			const noticeProp: INodeProperties = {
-				displayName:
-					"Use the expression {{ $fromAI('placeholder_name') }} for any data to be filled by the model",
-				name: 'notice',
-				type: 'notice',
-				default: '',
-			};
-
-			item.description.properties.unshift(descProp);
-
-			// If node has resource or operation we can determine pre-populate tool description based on it
-			// so we add the descriptionType property as the first property
-			if (hasResource || hasOperation) {
-				item.description.properties.unshift(descriptionType);
-
-				descProp.displayOptions = {
-					show: {
-						descriptionType: ['manual'],
-					},
-				};
-			}
-
-			item.description.properties.unshift(noticeProp);
-		}
-	}
-
-	const resources = item.description.codex?.resources ?? {};
-
-	item.description.codex = {
-		categories: ['AI'],
-		subcategories: {
-			AI: ['Tools'],
-			Tools: ['Other Tools'],
-		},
-		resources,
-	};
-	return item;
-}
-
-/**
-=======
->>>>>>> 870f8640
  * Determines if the provided node type has any output types other than the main connection type.
  * @param typeDescription The node's type description to check.
  */
