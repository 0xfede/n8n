packages:
  - packages/*
  - packages/@n8n/*
  - packages/frontend/**
  - packages/extensions/**
  - cypress

catalog:
  '@n8n/typeorm': 0.3.20-12
  '@sentry/node': 8.52.1
  '@types/basic-auth': ^1.1.3
  '@types/express': ^5.0.1
  '@types/jsonwebtoken': ^9.0.9
  '@types/lodash': ^4.14.195
  '@types/uuid': ^10.0.0
  '@types/xml2js': ^0.4.14
  axios: 1.8.3
  basic-auth: 2.0.1
  callsites: 3.1.0
  chokidar: 4.0.1
  fast-glob: 3.2.12
  flatted: 3.2.7
  form-data: 4.0.0
  iconv-lite: 0.6.3
  jsonwebtoken: 9.0.2
  lodash: 4.17.21
  luxon: 3.4.4
  nanoid: 3.3.8
  picocolors: 1.0.1
  reflect-metadata: 0.2.2
  rimraf: ^6.0.1
  tsup: ^8.4.0
  tsx: ^4.19.3
  uuid: 10.0.0
  xml2js: 0.6.2
  xss: 1.0.15
  zod: 3.24.1
  'zod-to-json-schema': 3.23.3
<<<<<<< HEAD
  '@langchain/core': 0.3.48
  '@langchain/openai': 0.3.17
=======
  '@langchain/core': 0.3.39
  '@langchain/openai': 0.5.0
>>>>>>> e76c45d4
  '@langchain/anthropic': 0.3.11
  '@langchain/community': 0.3.24
  '@n8n_io/ai-assistant-sdk': 1.14.0

catalogs:
  frontend:
    '@testing-library/jest-dom': ^6.6.3
    '@testing-library/user-event': ^14.6.1
    '@testing-library/vue': ^8.1.0
    '@vue/tsconfig': ^0.7.0
    '@vueuse/core': ^10.11.0
    '@vitest/coverage-v8': ^3.1.3
    '@vitejs/plugin-vue': ^5.2.4
    '@sentry/vue': ^8.33.1
    pinia: ^2.2.4
    typescript: ^5.8.2
    vite: ^6.3.5
    vitest: ^3.1.3
    vitest-mock-extended: ^3.1.0
    vue: ^3.5.13
    vue-i18n: ^11.1.2
    vue-router: ^4.5.0
    vue-tsc: ^2.2.8
    vue-markdown-render: ^2.2.1
    highlight.js: ^11.8.0
    'element-plus': 2.4.3<|MERGE_RESOLUTION|>--- conflicted
+++ resolved
@@ -36,13 +36,8 @@
   xss: 1.0.15
   zod: 3.24.1
   'zod-to-json-schema': 3.23.3
-<<<<<<< HEAD
-  '@langchain/core': 0.3.48
-  '@langchain/openai': 0.3.17
-=======
   '@langchain/core': 0.3.39
   '@langchain/openai': 0.5.0
->>>>>>> e76c45d4
   '@langchain/anthropic': 0.3.11
   '@langchain/community': 0.3.24
   '@n8n_io/ai-assistant-sdk': 1.14.0
